// This file is part of Eigen, a lightweight C++ template library
// for linear algebra.
//
// Copyright (C) 2007-2010 Benoit Jacob <jacob.benoit.1@gmail.com>
// Copyright (C) 2008-2010 Gael Guennebaud <gael.guennebaud@inria.fr>
//
// This Source Code Form is subject to the terms of the Mozilla
// Public License v. 2.0. If a copy of the MPL was not distributed
// with this file, You can obtain one at http://mozilla.org/MPL/2.0/.

#ifndef EIGEN_DENSEBASE_H
#define EIGEN_DENSEBASE_H

namespace Eigen {

/** \class DenseBase
  * \ingroup Core_Module
  *
  * \brief Base class for all dense matrices, vectors, and arrays
  *
  * This class is the base that is inherited by all dense objects (matrix, vector, arrays,
  * and related expression types). The common Eigen API for dense objects is contained in this class.
  *
  * \tparam Derived is the derived type, e.g., a matrix type or an expression.
  *
  * This class can be extended with the help of the plugin mechanism described on the page
  * \ref TopicCustomizingEigen by defining the preprocessor symbol \c EIGEN_DENSEBASE_PLUGIN.
  *
  * \sa \ref TopicClassHierarchy
  */
template<typename Derived> class DenseBase
#ifndef EIGEN_PARSED_BY_DOXYGEN
  : public internal::special_scalar_op_base<Derived,typename internal::traits<Derived>::Scalar,
                                     typename NumTraits<typename internal::traits<Derived>::Scalar>::Real>
#else
  : public DenseCoeffsBase<Derived>
#endif // not EIGEN_PARSED_BY_DOXYGEN
{
  public:
    using internal::special_scalar_op_base<Derived,typename internal::traits<Derived>::Scalar,
                typename NumTraits<typename internal::traits<Derived>::Scalar>::Real>::operator*;

    class InnerIterator;

    typedef typename internal::traits<Derived>::StorageKind StorageKind;

    /** \brief The type of indices 
      * \details To change this, \c \#define the preprocessor symbol \c EIGEN_DEFAULT_DENSE_INDEX_TYPE.
      * \sa \ref TopicPreprocessorDirectives.
      */
    typedef typename internal::traits<Derived>::Index Index; 

    typedef typename internal::traits<Derived>::Scalar Scalar;
    typedef typename internal::packet_traits<Scalar>::type PacketScalar;
    typedef typename NumTraits<Scalar>::Real RealScalar;

    typedef DenseCoeffsBase<Derived> Base;
    using Base::derived;
    using Base::const_cast_derived;
    using Base::rows;
    using Base::cols;
    using Base::size;
    using Base::rowIndexByOuterInner;
    using Base::colIndexByOuterInner;
    using Base::coeff;
    using Base::coeffByOuterInner;
    using Base::packet;
    using Base::packetByOuterInner;
    using Base::writePacket;
    using Base::writePacketByOuterInner;
    using Base::coeffRef;
    using Base::coeffRefByOuterInner;
    using Base::copyCoeff;
    using Base::copyCoeffByOuterInner;
    using Base::copyPacket;
    using Base::copyPacketByOuterInner;
    using Base::operator();
    using Base::operator[];
    using Base::x;
    using Base::y;
    using Base::z;
    using Base::w;
    using Base::stride;
    using Base::innerStride;
    using Base::outerStride;
    using Base::rowStride;
    using Base::colStride;
    typedef typename Base::CoeffReturnType CoeffReturnType;

    enum {

      RowsAtCompileTime = internal::traits<Derived>::RowsAtCompileTime,
        /**< The number of rows at compile-time. This is just a copy of the value provided
          * by the \a Derived type. If a value is not known at compile-time,
          * it is set to the \a Dynamic constant.
          * \sa MatrixBase::rows(), MatrixBase::cols(), ColsAtCompileTime, SizeAtCompileTime */

      ColsAtCompileTime = internal::traits<Derived>::ColsAtCompileTime,
        /**< The number of columns at compile-time. This is just a copy of the value provided
          * by the \a Derived type. If a value is not known at compile-time,
          * it is set to the \a Dynamic constant.
          * \sa MatrixBase::rows(), MatrixBase::cols(), RowsAtCompileTime, SizeAtCompileTime */


      SizeAtCompileTime = (internal::size_at_compile_time<internal::traits<Derived>::RowsAtCompileTime,
                                                   internal::traits<Derived>::ColsAtCompileTime>::ret),
        /**< This is equal to the number of coefficients, i.e. the number of
          * rows times the number of columns, or to \a Dynamic if this is not
          * known at compile-time. \sa RowsAtCompileTime, ColsAtCompileTime */

      MaxRowsAtCompileTime = internal::traits<Derived>::MaxRowsAtCompileTime,
        /**< This value is equal to the maximum possible number of rows that this expression
          * might have. If this expression might have an arbitrarily high number of rows,
          * this value is set to \a Dynamic.
          *
          * This value is useful to know when evaluating an expression, in order to determine
          * whether it is possible to avoid doing a dynamic memory allocation.
          *
          * \sa RowsAtCompileTime, MaxColsAtCompileTime, MaxSizeAtCompileTime
          */

      MaxColsAtCompileTime = internal::traits<Derived>::MaxColsAtCompileTime,
        /**< This value is equal to the maximum possible number of columns that this expression
          * might have. If this expression might have an arbitrarily high number of columns,
          * this value is set to \a Dynamic.
          *
          * This value is useful to know when evaluating an expression, in order to determine
          * whether it is possible to avoid doing a dynamic memory allocation.
          *
          * \sa ColsAtCompileTime, MaxRowsAtCompileTime, MaxSizeAtCompileTime
          */

      MaxSizeAtCompileTime = (internal::size_at_compile_time<internal::traits<Derived>::MaxRowsAtCompileTime,
                                                      internal::traits<Derived>::MaxColsAtCompileTime>::ret),
        /**< This value is equal to the maximum possible number of coefficients that this expression
          * might have. If this expression might have an arbitrarily high number of coefficients,
          * this value is set to \a Dynamic.
          *
          * This value is useful to know when evaluating an expression, in order to determine
          * whether it is possible to avoid doing a dynamic memory allocation.
          *
          * \sa SizeAtCompileTime, MaxRowsAtCompileTime, MaxColsAtCompileTime
          */

      IsVectorAtCompileTime = internal::traits<Derived>::MaxRowsAtCompileTime == 1
                           || internal::traits<Derived>::MaxColsAtCompileTime == 1,
        /**< This is set to true if either the number of rows or the number of
          * columns is known at compile-time to be equal to 1. Indeed, in that case,
          * we are dealing with a column-vector (if there is only one column) or with
          * a row-vector (if there is only one row). */

      Flags = internal::traits<Derived>::Flags,
        /**< This stores expression \ref flags flags which may or may not be inherited by new expressions
          * constructed from this one. See the \ref flags "list of flags".
          */

      IsRowMajor = int(Flags) & RowMajorBit, /**< True if this expression has row-major storage order. */

      InnerSizeAtCompileTime = int(IsVectorAtCompileTime) ? int(SizeAtCompileTime)
                             : int(IsRowMajor) ? int(ColsAtCompileTime) : int(RowsAtCompileTime),

      CoeffReadCost = internal::traits<Derived>::CoeffReadCost,
        /**< This is a rough measure of how expensive it is to read one coefficient from
          * this expression.
          */

      InnerStrideAtCompileTime = internal::inner_stride_at_compile_time<Derived>::ret,
      OuterStrideAtCompileTime = internal::outer_stride_at_compile_time<Derived>::ret
    };

    enum { ThisConstantIsPrivateInPlainObjectBase };

    /** \returns the number of nonzero coefficients which is in practice the number
      * of stored coefficients. */
    EIGEN_DEVICE_FUNC
    inline Index nonZeros() const { return size(); }
    /** \returns true if either the number of rows or the number of columns is equal to 1.
      * In other words, this function returns
      * \code rows()==1 || cols()==1 \endcode
      * \sa rows(), cols(), IsVectorAtCompileTime. */

    /** \returns the outer size.
      *
      * \note For a vector, this returns just 1. For a matrix (non-vector), this is the major dimension
      * with respect to the \ref TopicStorageOrders "storage order", i.e., the number of columns for a
      * column-major matrix, and the number of rows for a row-major matrix. */
    EIGEN_DEVICE_FUNC
    Index outerSize() const
    {
      return IsVectorAtCompileTime ? 1
           : int(IsRowMajor) ? this->rows() : this->cols();
    }

    /** \returns the inner size.
      *
      * \note For a vector, this is just the size. For a matrix (non-vector), this is the minor dimension
      * with respect to the \ref TopicStorageOrders "storage order", i.e., the number of rows for a 
      * column-major matrix, and the number of columns for a row-major matrix. */
    EIGEN_DEVICE_FUNC
    Index innerSize() const
    {
      return IsVectorAtCompileTime ? this->size()
           : int(IsRowMajor) ? this->cols() : this->rows();
    }

    /** Only plain matrices/arrays, not expressions, may be resized; therefore the only useful resize methods are
      * Matrix::resize() and Array::resize(). The present method only asserts that the new size equals the old size, and does
      * nothing else.
      */
    EIGEN_DEVICE_FUNC
    void resize(Index newSize)
    {
      EIGEN_ONLY_USED_FOR_DEBUG(newSize);
      eigen_assert(newSize == this->size()
                && "DenseBase::resize() does not actually allow to resize.");
    }
    /** Only plain matrices/arrays, not expressions, may be resized; therefore the only useful resize methods are
      * Matrix::resize() and Array::resize(). The present method only asserts that the new size equals the old size, and does
      * nothing else.
      */
    EIGEN_DEVICE_FUNC
    void resize(Index nbRows, Index nbCols)
    {
      EIGEN_ONLY_USED_FOR_DEBUG(nbRows);
      EIGEN_ONLY_USED_FOR_DEBUG(nbCols);
      eigen_assert(nbRows == this->rows() && nbCols == this->cols()
                && "DenseBase::resize() does not actually allow to resize.");
    }

#ifndef EIGEN_PARSED_BY_DOXYGEN

    /** \internal Represents a matrix with all coefficients equal to one another*/
    typedef CwiseNullaryOp<internal::scalar_constant_op<Scalar>,Derived> ConstantReturnType;
    /** \internal Represents a vector with linearly spaced coefficients that allows sequential access only. */
    typedef CwiseNullaryOp<internal::linspaced_op<Scalar,false>,Derived> SequentialLinSpacedReturnType;
    /** \internal Represents a vector with linearly spaced coefficients that allows random access. */
    typedef CwiseNullaryOp<internal::linspaced_op<Scalar,true>,Derived> RandomAccessLinSpacedReturnType;
    /** \internal the return type of MatrixBase::eigenvalues() */
    typedef Matrix<typename NumTraits<typename internal::traits<Derived>::Scalar>::Real, internal::traits<Derived>::ColsAtCompileTime, 1> EigenvaluesReturnType;

#endif // not EIGEN_PARSED_BY_DOXYGEN

    /** Copies \a other into *this. \returns a reference to *this. */
    template<typename OtherDerived>
    EIGEN_DEVICE_FUNC
    Derived& operator=(const DenseBase<OtherDerived>& other);

    /** Special case of the template operator=, in order to prevent the compiler
      * from generating a default operator= (issue hit with g++ 4.1)
      */
    EIGEN_DEVICE_FUNC
    Derived& operator=(const DenseBase& other);

    template<typename OtherDerived>
    EIGEN_DEVICE_FUNC
    Derived& operator=(const EigenBase<OtherDerived> &other);

    template<typename OtherDerived>
    EIGEN_DEVICE_FUNC
    Derived& operator+=(const EigenBase<OtherDerived> &other);

    template<typename OtherDerived>
    EIGEN_DEVICE_FUNC
    Derived& operator-=(const EigenBase<OtherDerived> &other);

    template<typename OtherDerived>
    EIGEN_DEVICE_FUNC
    Derived& operator=(const ReturnByValue<OtherDerived>& func);

#ifndef EIGEN_PARSED_BY_DOXYGEN
    /** Copies \a other into *this without evaluating other. \returns a reference to *this. */
    template<typename OtherDerived>
    EIGEN_DEVICE_FUNC
    Derived& lazyAssign(const DenseBase<OtherDerived>& other);
#endif // not EIGEN_PARSED_BY_DOXYGEN

    EIGEN_DEVICE_FUNC
    CommaInitializer<Derived> operator<< (const Scalar& s);

    template<unsigned int Added,unsigned int Removed>
    const Flagged<Derived, Added, Removed> flagged() const;

    template<typename OtherDerived>
    EIGEN_DEVICE_FUNC
    CommaInitializer<Derived> operator<< (const DenseBase<OtherDerived>& other);

    EIGEN_DEVICE_FUNC
    Eigen::Transpose<Derived> transpose();
    typedef const Transpose<const Derived> ConstTransposeReturnType;
    EIGEN_DEVICE_FUNC
    ConstTransposeReturnType transpose() const;
    EIGEN_DEVICE_FUNC
    void transposeInPlace();
#ifndef EIGEN_NO_DEBUG
  protected:
    template<typename OtherDerived>
    void checkTransposeAliasing(const OtherDerived& other) const;
  public:
#endif


    static const ConstantReturnType
    Constant(Index rows, Index cols, const Scalar& value);
    static const ConstantReturnType
    Constant(Index size, const Scalar& value);
    static const ConstantReturnType
    Constant(const Scalar& value);

    static const SequentialLinSpacedReturnType
    LinSpaced(Sequential_t, Index size, const Scalar& low, const Scalar& high);
    static const RandomAccessLinSpacedReturnType
    LinSpaced(Index size, const Scalar& low, const Scalar& high);
    static const SequentialLinSpacedReturnType
    LinSpaced(Sequential_t, const Scalar& low, const Scalar& high);
    static const RandomAccessLinSpacedReturnType
    LinSpaced(const Scalar& low, const Scalar& high);

    template<typename CustomNullaryOp>
    static const CwiseNullaryOp<CustomNullaryOp, Derived>
    NullaryExpr(Index rows, Index cols, const CustomNullaryOp& func);
    template<typename CustomNullaryOp>
    static const CwiseNullaryOp<CustomNullaryOp, Derived>
    NullaryExpr(Index size, const CustomNullaryOp& func);
    template<typename CustomNullaryOp>
    static const CwiseNullaryOp<CustomNullaryOp, Derived>
    NullaryExpr(const CustomNullaryOp& func);

    static const ConstantReturnType Zero(Index rows, Index cols);
    static const ConstantReturnType Zero(Index size);
    static const ConstantReturnType Zero();
    static const ConstantReturnType Ones(Index rows, Index cols);
    static const ConstantReturnType Ones(Index size);
    static const ConstantReturnType Ones();

    void fill(const Scalar& value);
    Derived& setConstant(const Scalar& value);
    Derived& setLinSpaced(Index size, const Scalar& low, const Scalar& high);
    Derived& setLinSpaced(const Scalar& low, const Scalar& high);
    Derived& setZero();
    Derived& setOnes();
    Derived& setRandom();

    template<typename OtherDerived>
    bool isApprox(const DenseBase<OtherDerived>& other,
                  const RealScalar& prec = NumTraits<Scalar>::dummy_precision()) const;
    bool isMuchSmallerThan(const RealScalar& other,
                           const RealScalar& prec = NumTraits<Scalar>::dummy_precision()) const;
    template<typename OtherDerived>
    bool isMuchSmallerThan(const DenseBase<OtherDerived>& other,
                           const RealScalar& prec = NumTraits<Scalar>::dummy_precision()) const;

    bool isApproxToConstant(const Scalar& value, const RealScalar& prec = NumTraits<Scalar>::dummy_precision()) const;
    bool isConstant(const Scalar& value, const RealScalar& prec = NumTraits<Scalar>::dummy_precision()) const;
    bool isZero(const RealScalar& prec = NumTraits<Scalar>::dummy_precision()) const;
    bool isOnes(const RealScalar& prec = NumTraits<Scalar>::dummy_precision()) const;
    
    inline bool hasNaN() const;
    inline bool isFinite() const;

    inline Derived& operator*=(const Scalar& other);
    inline Derived& operator/=(const Scalar& other);

    typedef typename internal::add_const_on_value_type<typename internal::eval<Derived>::type>::type EvalReturnType;
    /** \returns the matrix or vector obtained by evaluating this expression.
      *
      * Notice that in the case of a plain matrix or vector (not an expression) this function just returns
      * a const reference, in order to avoid a useless copy.
      */
    EIGEN_DEVICE_FUNC
    EIGEN_STRONG_INLINE EvalReturnType eval() const
    {
      // Even though MSVC does not honor strong inlining when the return type
      // is a dynamic matrix, we desperately need strong inlining for fixed
      // size types on MSVC.
      return typename internal::eval<Derived>::type(derived());
    }

    /** swaps *this with the expression \a other.
      *
      */
    template<typename OtherDerived>
    void swap(const DenseBase<OtherDerived>& other,
              int = OtherDerived::ThisConstantIsPrivateInPlainObjectBase)
    {
      SwapWrapper<Derived>(derived()).lazyAssign(other.derived());
    }

    /** swaps *this with the matrix or array \a other.
      *
      */
    template<typename OtherDerived>
    void swap(PlainObjectBase<OtherDerived>& other)
    {
      SwapWrapper<Derived>(derived()).lazyAssign(other.derived());
    }


    inline const NestByValue<Derived> nestByValue() const;
    inline const ForceAlignedAccess<Derived> forceAlignedAccess() const;
    inline ForceAlignedAccess<Derived> forceAlignedAccess();
    template<bool Enable> inline const typename internal::conditional<Enable,ForceAlignedAccess<Derived>,Derived&>::type forceAlignedAccessIf() const;
    template<bool Enable> inline typename internal::conditional<Enable,ForceAlignedAccess<Derived>,Derived&>::type forceAlignedAccessIf();

    EIGEN_DEVICE_FUNC Scalar sum() const;
    EIGEN_DEVICE_FUNC Scalar mean() const;
    EIGEN_DEVICE_FUNC Scalar trace() const;

    EIGEN_DEVICE_FUNC Scalar prod() const;

    EIGEN_DEVICE_FUNC typename internal::traits<Derived>::Scalar minCoeff() const;
    EIGEN_DEVICE_FUNC typename internal::traits<Derived>::Scalar maxCoeff() const;

    template<typename IndexType>
    typename internal::traits<Derived>::Scalar minCoeff(IndexType* row, IndexType* col) const;
    template<typename IndexType>
    typename internal::traits<Derived>::Scalar maxCoeff(IndexType* row, IndexType* col) const;
    template<typename IndexType>
    typename internal::traits<Derived>::Scalar minCoeff(IndexType* index) const;
    template<typename IndexType>
    typename internal::traits<Derived>::Scalar maxCoeff(IndexType* index) const;

    template<typename BinaryOp>
    EIGEN_DEVICE_FUNC
    typename internal::result_of<BinaryOp(typename internal::traits<Derived>::Scalar)>::type
    redux(const BinaryOp& func) const;

    template<typename Visitor>
    EIGEN_DEVICE_FUNC
    void visit(Visitor& func) const;

    inline const WithFormat<Derived> format(const IOFormat& fmt) const;

    /** \returns the unique coefficient of a 1x1 expression */
    EIGEN_DEVICE_FUNC
    CoeffReturnType value() const
    {
      EIGEN_STATIC_ASSERT_SIZE_1x1(Derived)
      eigen_assert(this->rows() == 1 && this->cols() == 1);
      return derived().coeff(0,0);
    }

<<<<<<< HEAD
/////////// Array module ///////////

    bool all() const;
    bool any() const;
=======
    bool all(void) const;
    bool any(void) const;
>>>>>>> 46755648
    Index count() const;

    typedef VectorwiseOp<Derived, Horizontal> RowwiseReturnType;
    typedef const VectorwiseOp<const Derived, Horizontal> ConstRowwiseReturnType;
    typedef VectorwiseOp<Derived, Vertical> ColwiseReturnType;
    typedef const VectorwiseOp<const Derived, Vertical> ConstColwiseReturnType;

    ConstRowwiseReturnType rowwise() const;
    RowwiseReturnType rowwise();
    ConstColwiseReturnType colwise() const;
    ColwiseReturnType colwise();

    static const CwiseNullaryOp<internal::scalar_random_op<Scalar>,Derived> Random(Index rows, Index cols);
    static const CwiseNullaryOp<internal::scalar_random_op<Scalar>,Derived> Random(Index size);
    static const CwiseNullaryOp<internal::scalar_random_op<Scalar>,Derived> Random();

    template<typename ThenDerived,typename ElseDerived>
    const Select<Derived,ThenDerived,ElseDerived>
    select(const DenseBase<ThenDerived>& thenMatrix,
           const DenseBase<ElseDerived>& elseMatrix) const;

    template<typename ThenDerived>
    inline const Select<Derived,ThenDerived, typename ThenDerived::ConstantReturnType>
    select(const DenseBase<ThenDerived>& thenMatrix, const typename ThenDerived::Scalar& elseScalar) const;

    template<typename ElseDerived>
    inline const Select<Derived, typename ElseDerived::ConstantReturnType, ElseDerived >
    select(const typename ElseDerived::Scalar& thenScalar, const DenseBase<ElseDerived>& elseMatrix) const;

    template<int p> RealScalar lpNorm() const;

    template<int RowFactor, int ColFactor>
    const Replicate<Derived,RowFactor,ColFactor> replicate() const;
    const Replicate<Derived,Dynamic,Dynamic> replicate(Index rowFacor,Index colFactor) const;

    typedef Reverse<Derived, BothDirections> ReverseReturnType;
    typedef const Reverse<const Derived, BothDirections> ConstReverseReturnType;
    ReverseReturnType reverse();
    ConstReverseReturnType reverse() const;
    void reverseInPlace();

#define EIGEN_CURRENT_STORAGE_BASE_CLASS Eigen::DenseBase
#   include "../plugins/BlockMethods.h"
#   ifdef EIGEN_DENSEBASE_PLUGIN
#     include EIGEN_DENSEBASE_PLUGIN
#   endif
#undef EIGEN_CURRENT_STORAGE_BASE_CLASS

#ifdef EIGEN2_SUPPORT

    Block<Derived> corner(CornerType type, Index cRows, Index cCols);
    const Block<Derived> corner(CornerType type, Index cRows, Index cCols) const;
    template<int CRows, int CCols>
    Block<Derived, CRows, CCols> corner(CornerType type);
    template<int CRows, int CCols>
    const Block<Derived, CRows, CCols> corner(CornerType type) const;

#endif // EIGEN2_SUPPORT


    // disable the use of evalTo for dense objects with a nice compilation error
    template<typename Dest>
    EIGEN_DEVICE_FUNC
    inline void evalTo(Dest& ) const
    {
      EIGEN_STATIC_ASSERT((internal::is_same<Dest,void>::value),THE_EVAL_EVALTO_FUNCTION_SHOULD_NEVER_BE_CALLED_FOR_DENSE_OBJECTS);
    }

  protected:
    /** Default constructor. Do nothing. */
    EIGEN_DEVICE_FUNC DenseBase()
    {
      /* Just checks for self-consistency of the flags.
       * Only do it when debugging Eigen, as this borders on paranoiac and could slow compilation down
       */
#ifdef EIGEN_INTERNAL_DEBUGGING
      EIGEN_STATIC_ASSERT((EIGEN_IMPLIES(MaxRowsAtCompileTime==1 && MaxColsAtCompileTime!=1, int(IsRowMajor))
                        && EIGEN_IMPLIES(MaxColsAtCompileTime==1 && MaxRowsAtCompileTime!=1, int(!IsRowMajor))),
                          INVALID_STORAGE_ORDER_FOR_THIS_VECTOR_EXPRESSION)
#endif
    }

  private:
    EIGEN_DEVICE_FUNC explicit DenseBase(int);
    EIGEN_DEVICE_FUNC DenseBase(int,int);
    template<typename OtherDerived> EIGEN_DEVICE_FUNC explicit DenseBase(const DenseBase<OtherDerived>&);
};

} // end namespace Eigen

#endif // EIGEN_DENSEBASE_H<|MERGE_RESOLUTION|>--- conflicted
+++ resolved
@@ -439,15 +439,8 @@
       return derived().coeff(0,0);
     }
 
-<<<<<<< HEAD
-/////////// Array module ///////////
-
     bool all() const;
     bool any() const;
-=======
-    bool all(void) const;
-    bool any(void) const;
->>>>>>> 46755648
     Index count() const;
 
     typedef VectorwiseOp<Derived, Horizontal> RowwiseReturnType;
