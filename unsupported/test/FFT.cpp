#if 0

// This file is part of Eigen, a lightweight C++ template library
// for linear algebra. Eigen itself is part of the KDE project.
//
// Copyright (C) 2009 Mark Borgerding mark a borgerding net
//
// Eigen is free software; you can redistribute it and/or
// modify it under the terms of the GNU Lesser General Public
// License as published by the Free Software Foundation; either
// version 3 of the License, or (at your option) any later version.
//
// Alternatively, you can redistribute it and/or
// modify it under the terms of the GNU General Public License as
// published by the Free Software Foundation; either version 2 of
// the License, or (at your option) any later version.
//
// Eigen is distributed in the hope that it will be useful, but WITHOUT ANY
// WARRANTY; without even the implied warranty of MERCHANTABILITY or FITNESS
// FOR A PARTICULAR PURPOSE. See the GNU Lesser General Public License or the
// GNU General Public License for more details.
//
// You should have received a copy of the GNU Lesser General Public
// License and a copy of the GNU General Public License along with
// Eigen. If not, see <http://www.gnu.org/licenses/>.

#include "main.h"
#include <unsupported/Eigen/FFT>

template <typename T>
std::complex<T> RandomCpx() { return std::complex<T>( (T)(rand()/(T)RAND_MAX - .5), (T)(rand()/(T)RAND_MAX - .5) ); }

using namespace std;
using namespace Eigen;

float norm(float x) {return x*x;}
double norm(double x) {return x*x;}
long double norm(long double x) {return x*x;}

template < typename T>
complex<long double>  promote(complex<T> x) { return complex<long double>(x.real(),x.imag()); }

complex<long double>  promote(float x) { return complex<long double>( x); }
complex<long double>  promote(double x) { return complex<long double>( x); }
complex<long double>  promote(long double x) { return complex<long double>( x); }
    

    template <typename T1,typename T2>
    long double fft_rmse( const vector<T1> & fftbuf,const vector<T2> & timebuf)
    {
        long double totalpower=0;
        long double difpower=0;
<<<<<<< HEAD
        long double pi = acos((long double)-1 );
        for (size_t k0=0;k0<fftbuf.size();++k0) {
            complex<long double> acc = 0;
            long double phinc = -2.*k0* pi / timebuf.size();
            for (size_t k1=0;k1<timebuf.size();++k1) {
=======
        cerr <<"idx\ttruth\t\tvalue\t|dif|=\n";
        long double pi = acos((long double)-1);
        for (int k0=0;k0<static_cast<int>(fftbuf.size());++k0) {
            complex<long double> acc = 0;
            long double phinc = -2.*k0* pi / timebuf.size();
            for (int k1=0;k1<static_cast<int>(timebuf.size());++k1) {
>>>>>>> 319bf313
                acc +=  promote( timebuf[k1] ) * exp( complex<long double>(0,k1*phinc) );
            }
            totalpower += norm(acc);
            complex<long double> x = promote(fftbuf[k0]); 
            complex<long double> dif = acc - x;
            difpower += norm(dif);
            cerr << k0 << "\t" << acc << "\t" <<  x << "\t" << sqrt(norm(dif)) << endl;
        }
        cerr << "rmse:" << sqrt(difpower/totalpower) << endl;
        return sqrt(difpower/totalpower);
    }

    template <typename T1,typename T2>
    long double dif_rmse( const vector<T1> buf1,const vector<T2> buf2)
    {
        long double totalpower=0;
        long double difpower=0;
        size_t n = min( buf1.size(),buf2.size() );
        for (size_t k=0;k<n;++k) {
            totalpower += (norm( buf1[k] ) + norm(buf2[k]) )/2.;
            difpower += norm(buf1[k] - buf2[k]);
        }
        return sqrt(difpower/totalpower);
    }

enum { StdVectorContainer, EigenVectorContainer };

template<int Container, typename Scalar> struct VectorType;

template<typename Scalar> struct VectorType<StdVectorContainer,Scalar>
{
  typedef vector<Scalar> type;
};

template<typename Scalar> struct VectorType<EigenVectorContainer,Scalar>
{
  typedef Matrix<Scalar,Dynamic,1> type;
};

template <int Container, typename T>
void test_scalar_generic(int nfft)
{
    typedef typename FFT<T>::Complex Complex;
    typedef typename FFT<T>::Scalar Scalar;
    typedef typename VectorType<Container,Scalar>::type ScalarVector;
    typedef typename VectorType<Container,Complex>::type ComplexVector;

    FFT<T> fft;
    ScalarVector inbuf(nfft);
    ComplexVector outbuf;
    for (int k=0;k<nfft;++k)
        inbuf[k]= (T)(rand()/(double)RAND_MAX - .5);

    // make sure it DOESN'T give the right full spectrum answer
    // if we've asked for half-spectrum
    fft.SetFlag(fft.HalfSpectrum );
    fft.fwd( outbuf,inbuf);
    VERIFY(outbuf.size() == (size_t)( (nfft>>1)+1) );
    VERIFY( fft_rmse(outbuf,inbuf) < test_precision<T>()  );// gross check

    fft.ClearFlag(fft.HalfSpectrum );
    fft.fwd( outbuf,inbuf);
    VERIFY( fft_rmse(outbuf,inbuf) < test_precision<T>()  );// gross check

    ScalarVector buf3;
    fft.inv( buf3 , outbuf);
    VERIFY( dif_rmse(inbuf,buf3) < test_precision<T>()  );// gross check

    // verify that the Unscaled flag takes effect
    ComplexVector buf4;
    fft.SetFlag(fft.Unscaled);
    fft.inv( buf4 , outbuf);
    for (int k=0;k<nfft;++k)
        buf4[k] *= T(1./nfft);
    VERIFY( dif_rmse(inbuf,buf4) < test_precision<T>()  );// gross check

    // verify that ClearFlag works
    fft.ClearFlag(fft.Unscaled);
    fft.inv( buf3 , outbuf);
    VERIFY( dif_rmse(inbuf,buf3) < test_precision<T>()  );// gross check
}

template <typename T>
void test_scalar(int nfft)
{
  test_scalar_generic<StdVectorContainer,T>(nfft);
  test_scalar_generic<EigenVectorContainer,T>(nfft);
}

template <int Container, typename T>
void test_complex_generic(int nfft)
{
    typedef typename FFT<T>::Complex Complex;
    typedef typename VectorType<Container,Complex>::type ComplexVector;

    FFT<T> fft;

    ComplexVector inbuf(nfft);
    ComplexVector outbuf;
    ComplexVector buf3;
    for (int k=0;k<nfft;++k)
        inbuf[k]= Complex( (T)(rand()/(double)RAND_MAX - .5), (T)(rand()/(double)RAND_MAX - .5) );
    fft.fwd( outbuf , inbuf);

    VERIFY( fft_rmse(outbuf,inbuf) < test_precision<T>()  );// gross check

    fft.inv( buf3 , outbuf);

    VERIFY( dif_rmse(inbuf,buf3) < test_precision<T>()  );// gross check

    // verify that the Unscaled flag takes effect
    ComplexVector buf4;
    fft.SetFlag(fft.Unscaled);
    fft.inv( buf4 , outbuf);
    for (int k=0;k<nfft;++k)
        buf4[k] *= T(1./nfft);
    VERIFY( dif_rmse(inbuf,buf4) < test_precision<T>()  );// gross check

    // verify that ClearFlag works
    fft.ClearFlag(fft.Unscaled);
    fft.inv( buf3 , outbuf);
    VERIFY( dif_rmse(inbuf,buf3) < test_precision<T>()  );// gross check
}

template <typename T>
void test_complex(int nfft)
{
  test_complex_generic<StdVectorContainer,T>(nfft);
  test_complex_generic<EigenVectorContainer,T>(nfft);
}

void test_FFT()
{

  CALL_SUBTEST( test_complex<float>(32) );
  CALL_SUBTEST( test_complex<double>(32) );
  CALL_SUBTEST( test_complex<long double>(32) );
  
  CALL_SUBTEST( test_complex<float>(256) );
  CALL_SUBTEST( test_complex<double>(256) );
  CALL_SUBTEST( test_complex<long double>(256) );
  
  CALL_SUBTEST( test_complex<float>(3*8) );
  CALL_SUBTEST( test_complex<double>(3*8) );
  CALL_SUBTEST( test_complex<long double>(3*8) );
  
  CALL_SUBTEST( test_complex<float>(5*32) );
  CALL_SUBTEST( test_complex<double>(5*32) );
  CALL_SUBTEST( test_complex<long double>(5*32) );
  
  CALL_SUBTEST( test_complex<float>(2*3*4) );
  CALL_SUBTEST( test_complex<double>(2*3*4) );
  CALL_SUBTEST( test_complex<long double>(2*3*4) );
  
  CALL_SUBTEST( test_complex<float>(2*3*4*5) );
  CALL_SUBTEST( test_complex<double>(2*3*4*5) );
  CALL_SUBTEST( test_complex<long double>(2*3*4*5) );
  
  CALL_SUBTEST( test_complex<float>(2*3*4*5*7) );
  CALL_SUBTEST( test_complex<double>(2*3*4*5*7) );
  CALL_SUBTEST( test_complex<long double>(2*3*4*5*7) );



  CALL_SUBTEST( test_scalar<float>(32) );
  CALL_SUBTEST( test_scalar<double>(32) );
  CALL_SUBTEST( test_scalar<long double>(32) );
  
  CALL_SUBTEST( test_scalar<float>(45) );
  CALL_SUBTEST( test_scalar<double>(45) );
  CALL_SUBTEST( test_scalar<long double>(45) );
  
  CALL_SUBTEST( test_scalar<float>(50) );
  CALL_SUBTEST( test_scalar<double>(50) );
  CALL_SUBTEST( test_scalar<long double>(50) );
  
  CALL_SUBTEST( test_scalar<float>(256) );
  CALL_SUBTEST( test_scalar<double>(256) );
  CALL_SUBTEST( test_scalar<long double>(256) );
  
  CALL_SUBTEST( test_scalar<float>(2*3*4*5*7) );
  CALL_SUBTEST( test_scalar<double>(2*3*4*5*7) );
  CALL_SUBTEST( test_scalar<long double>(2*3*4*5*7) );
}
#else
#define test_FFTW test_FFT
#include "FFTW.cpp"
#endif<|MERGE_RESOLUTION|>--- conflicted
+++ resolved
@@ -1,254 +1,2 @@
-#if 0
-
-// This file is part of Eigen, a lightweight C++ template library
-// for linear algebra. Eigen itself is part of the KDE project.
-//
-// Copyright (C) 2009 Mark Borgerding mark a borgerding net
-//
-// Eigen is free software; you can redistribute it and/or
-// modify it under the terms of the GNU Lesser General Public
-// License as published by the Free Software Foundation; either
-// version 3 of the License, or (at your option) any later version.
-//
-// Alternatively, you can redistribute it and/or
-// modify it under the terms of the GNU General Public License as
-// published by the Free Software Foundation; either version 2 of
-// the License, or (at your option) any later version.
-//
-// Eigen is distributed in the hope that it will be useful, but WITHOUT ANY
-// WARRANTY; without even the implied warranty of MERCHANTABILITY or FITNESS
-// FOR A PARTICULAR PURPOSE. See the GNU Lesser General Public License or the
-// GNU General Public License for more details.
-//
-// You should have received a copy of the GNU Lesser General Public
-// License and a copy of the GNU General Public License along with
-// Eigen. If not, see <http://www.gnu.org/licenses/>.
-
-#include "main.h"
-#include <unsupported/Eigen/FFT>
-
-template <typename T>
-std::complex<T> RandomCpx() { return std::complex<T>( (T)(rand()/(T)RAND_MAX - .5), (T)(rand()/(T)RAND_MAX - .5) ); }
-
-using namespace std;
-using namespace Eigen;
-
-float norm(float x) {return x*x;}
-double norm(double x) {return x*x;}
-long double norm(long double x) {return x*x;}
-
-template < typename T>
-complex<long double>  promote(complex<T> x) { return complex<long double>(x.real(),x.imag()); }
-
-complex<long double>  promote(float x) { return complex<long double>( x); }
-complex<long double>  promote(double x) { return complex<long double>( x); }
-complex<long double>  promote(long double x) { return complex<long double>( x); }
-    
-
-    template <typename T1,typename T2>
-    long double fft_rmse( const vector<T1> & fftbuf,const vector<T2> & timebuf)
-    {
-        long double totalpower=0;
-        long double difpower=0;
-<<<<<<< HEAD
-        long double pi = acos((long double)-1 );
-        for (size_t k0=0;k0<fftbuf.size();++k0) {
-            complex<long double> acc = 0;
-            long double phinc = -2.*k0* pi / timebuf.size();
-            for (size_t k1=0;k1<timebuf.size();++k1) {
-=======
-        cerr <<"idx\ttruth\t\tvalue\t|dif|=\n";
-        long double pi = acos((long double)-1);
-        for (int k0=0;k0<static_cast<int>(fftbuf.size());++k0) {
-            complex<long double> acc = 0;
-            long double phinc = -2.*k0* pi / timebuf.size();
-            for (int k1=0;k1<static_cast<int>(timebuf.size());++k1) {
->>>>>>> 319bf313
-                acc +=  promote( timebuf[k1] ) * exp( complex<long double>(0,k1*phinc) );
-            }
-            totalpower += norm(acc);
-            complex<long double> x = promote(fftbuf[k0]); 
-            complex<long double> dif = acc - x;
-            difpower += norm(dif);
-            cerr << k0 << "\t" << acc << "\t" <<  x << "\t" << sqrt(norm(dif)) << endl;
-        }
-        cerr << "rmse:" << sqrt(difpower/totalpower) << endl;
-        return sqrt(difpower/totalpower);
-    }
-
-    template <typename T1,typename T2>
-    long double dif_rmse( const vector<T1> buf1,const vector<T2> buf2)
-    {
-        long double totalpower=0;
-        long double difpower=0;
-        size_t n = min( buf1.size(),buf2.size() );
-        for (size_t k=0;k<n;++k) {
-            totalpower += (norm( buf1[k] ) + norm(buf2[k]) )/2.;
-            difpower += norm(buf1[k] - buf2[k]);
-        }
-        return sqrt(difpower/totalpower);
-    }
-
-enum { StdVectorContainer, EigenVectorContainer };
-
-template<int Container, typename Scalar> struct VectorType;
-
-template<typename Scalar> struct VectorType<StdVectorContainer,Scalar>
-{
-  typedef vector<Scalar> type;
-};
-
-template<typename Scalar> struct VectorType<EigenVectorContainer,Scalar>
-{
-  typedef Matrix<Scalar,Dynamic,1> type;
-};
-
-template <int Container, typename T>
-void test_scalar_generic(int nfft)
-{
-    typedef typename FFT<T>::Complex Complex;
-    typedef typename FFT<T>::Scalar Scalar;
-    typedef typename VectorType<Container,Scalar>::type ScalarVector;
-    typedef typename VectorType<Container,Complex>::type ComplexVector;
-
-    FFT<T> fft;
-    ScalarVector inbuf(nfft);
-    ComplexVector outbuf;
-    for (int k=0;k<nfft;++k)
-        inbuf[k]= (T)(rand()/(double)RAND_MAX - .5);
-
-    // make sure it DOESN'T give the right full spectrum answer
-    // if we've asked for half-spectrum
-    fft.SetFlag(fft.HalfSpectrum );
-    fft.fwd( outbuf,inbuf);
-    VERIFY(outbuf.size() == (size_t)( (nfft>>1)+1) );
-    VERIFY( fft_rmse(outbuf,inbuf) < test_precision<T>()  );// gross check
-
-    fft.ClearFlag(fft.HalfSpectrum );
-    fft.fwd( outbuf,inbuf);
-    VERIFY( fft_rmse(outbuf,inbuf) < test_precision<T>()  );// gross check
-
-    ScalarVector buf3;
-    fft.inv( buf3 , outbuf);
-    VERIFY( dif_rmse(inbuf,buf3) < test_precision<T>()  );// gross check
-
-    // verify that the Unscaled flag takes effect
-    ComplexVector buf4;
-    fft.SetFlag(fft.Unscaled);
-    fft.inv( buf4 , outbuf);
-    for (int k=0;k<nfft;++k)
-        buf4[k] *= T(1./nfft);
-    VERIFY( dif_rmse(inbuf,buf4) < test_precision<T>()  );// gross check
-
-    // verify that ClearFlag works
-    fft.ClearFlag(fft.Unscaled);
-    fft.inv( buf3 , outbuf);
-    VERIFY( dif_rmse(inbuf,buf3) < test_precision<T>()  );// gross check
-}
-
-template <typename T>
-void test_scalar(int nfft)
-{
-  test_scalar_generic<StdVectorContainer,T>(nfft);
-  test_scalar_generic<EigenVectorContainer,T>(nfft);
-}
-
-template <int Container, typename T>
-void test_complex_generic(int nfft)
-{
-    typedef typename FFT<T>::Complex Complex;
-    typedef typename VectorType<Container,Complex>::type ComplexVector;
-
-    FFT<T> fft;
-
-    ComplexVector inbuf(nfft);
-    ComplexVector outbuf;
-    ComplexVector buf3;
-    for (int k=0;k<nfft;++k)
-        inbuf[k]= Complex( (T)(rand()/(double)RAND_MAX - .5), (T)(rand()/(double)RAND_MAX - .5) );
-    fft.fwd( outbuf , inbuf);
-
-    VERIFY( fft_rmse(outbuf,inbuf) < test_precision<T>()  );// gross check
-
-    fft.inv( buf3 , outbuf);
-
-    VERIFY( dif_rmse(inbuf,buf3) < test_precision<T>()  );// gross check
-
-    // verify that the Unscaled flag takes effect
-    ComplexVector buf4;
-    fft.SetFlag(fft.Unscaled);
-    fft.inv( buf4 , outbuf);
-    for (int k=0;k<nfft;++k)
-        buf4[k] *= T(1./nfft);
-    VERIFY( dif_rmse(inbuf,buf4) < test_precision<T>()  );// gross check
-
-    // verify that ClearFlag works
-    fft.ClearFlag(fft.Unscaled);
-    fft.inv( buf3 , outbuf);
-    VERIFY( dif_rmse(inbuf,buf3) < test_precision<T>()  );// gross check
-}
-
-template <typename T>
-void test_complex(int nfft)
-{
-  test_complex_generic<StdVectorContainer,T>(nfft);
-  test_complex_generic<EigenVectorContainer,T>(nfft);
-}
-
-void test_FFT()
-{
-
-  CALL_SUBTEST( test_complex<float>(32) );
-  CALL_SUBTEST( test_complex<double>(32) );
-  CALL_SUBTEST( test_complex<long double>(32) );
-  
-  CALL_SUBTEST( test_complex<float>(256) );
-  CALL_SUBTEST( test_complex<double>(256) );
-  CALL_SUBTEST( test_complex<long double>(256) );
-  
-  CALL_SUBTEST( test_complex<float>(3*8) );
-  CALL_SUBTEST( test_complex<double>(3*8) );
-  CALL_SUBTEST( test_complex<long double>(3*8) );
-  
-  CALL_SUBTEST( test_complex<float>(5*32) );
-  CALL_SUBTEST( test_complex<double>(5*32) );
-  CALL_SUBTEST( test_complex<long double>(5*32) );
-  
-  CALL_SUBTEST( test_complex<float>(2*3*4) );
-  CALL_SUBTEST( test_complex<double>(2*3*4) );
-  CALL_SUBTEST( test_complex<long double>(2*3*4) );
-  
-  CALL_SUBTEST( test_complex<float>(2*3*4*5) );
-  CALL_SUBTEST( test_complex<double>(2*3*4*5) );
-  CALL_SUBTEST( test_complex<long double>(2*3*4*5) );
-  
-  CALL_SUBTEST( test_complex<float>(2*3*4*5*7) );
-  CALL_SUBTEST( test_complex<double>(2*3*4*5*7) );
-  CALL_SUBTEST( test_complex<long double>(2*3*4*5*7) );
-
-
-
-  CALL_SUBTEST( test_scalar<float>(32) );
-  CALL_SUBTEST( test_scalar<double>(32) );
-  CALL_SUBTEST( test_scalar<long double>(32) );
-  
-  CALL_SUBTEST( test_scalar<float>(45) );
-  CALL_SUBTEST( test_scalar<double>(45) );
-  CALL_SUBTEST( test_scalar<long double>(45) );
-  
-  CALL_SUBTEST( test_scalar<float>(50) );
-  CALL_SUBTEST( test_scalar<double>(50) );
-  CALL_SUBTEST( test_scalar<long double>(50) );
-  
-  CALL_SUBTEST( test_scalar<float>(256) );
-  CALL_SUBTEST( test_scalar<double>(256) );
-  CALL_SUBTEST( test_scalar<long double>(256) );
-  
-  CALL_SUBTEST( test_scalar<float>(2*3*4*5*7) );
-  CALL_SUBTEST( test_scalar<double>(2*3*4*5*7) );
-  CALL_SUBTEST( test_scalar<long double>(2*3*4*5*7) );
-}
-#else
 #define test_FFTW test_FFT
-#include "FFTW.cpp"
-#endif+#include "FFTW.cpp"