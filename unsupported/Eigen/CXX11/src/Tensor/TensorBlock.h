// This file is part of Eigen, a lightweight C++ template library
// for linear algebra.
//
// Copyright (C) 2018 Andy Davis <andydavis@google.com>
// Copyright (C) 2018 Eugene Zhulenev <ezhulenev@google.com>
//
// This Source Code Form is subject to the terms of the Mozilla
// Public License v. 2.0. If a copy of the MPL was not distributed
// with this file, You can obtain one at http://mozilla.org/MPL/2.0/.

#ifndef EIGEN_CXX11_TENSOR_TENSOR_BLOCK_H
#define EIGEN_CXX11_TENSOR_TENSOR_BLOCK_H

namespace Eigen {
namespace internal {

namespace {

// Helper template to choose between ColMajor and RowMajor values.
template <int Layout>
struct cond;

template <>
struct cond<ColMajor> {
  template <typename T>
  EIGEN_STRONG_INLINE const T& operator()(const T& col,
                                          const T& /*row*/) const {
    return col;
  }
};

template <>
struct cond<RowMajor> {
  template <typename T>
  EIGEN_STRONG_INLINE const T& operator()(const T& /*col*/,
                                          const T& row) const {
    return row;
  }
};

}  // namespace

/**
 * \class TensorBlockShapeType
 * \ingroup CXX11_Tensor_Module
 *
 * \brief Tensor block shape type.
 *
 * Tensor block shape type defines what are the shape preference for the blocks
 * extracted from the larger tensor.
 *
 * Example:
 *
 * We want to extract blocks of 100 elements from the large 100x100 tensor:
 *  - tensor: 100x100
 *  - target_block_size: 100
 *
 * TensorBlockShapeType:
 *  - kUniformAllDims: 100 blocks of size 10x10
 *  - kSkewedInnerDims: 100 blocks of size 100x1 (or 1x100 depending on a column
 *                      or row major layout)
 */
enum class TensorBlockShapeType {
  kUniformAllDims,
  kSkewedInnerDims,
};

struct TensorOpResourceRequirements {
  TensorBlockShapeType block_shape;
  Index block_total_size;
  // TODO(andydavis) Add 'target_num_threads' to support communication of
  // thread-resource requirements. This will allow ops deep in the
  // expression tree (like reductions) to communicate resources
  // requirements based on local state (like the total number of reductions
  // to be computed).
  TensorOpResourceRequirements(internal::TensorBlockShapeType shape,
                               const Index size)
      : block_shape(shape), block_total_size(size) {}
};

// Tries to merge multiple resource requirements.
EIGEN_STRONG_INLINE void MergeResourceRequirements(
    const std::vector<TensorOpResourceRequirements>& resources,
    TensorBlockShapeType* block_shape, Index* block_total_size) {
  if (resources.empty()) {
    return;
  }
  // TODO(andydavis) Implement different policies (i.e. revert to a default
  // policy if block shapes/sizes conflict).
  *block_shape = resources[0].block_shape;
  *block_total_size = resources[0].block_total_size;
  for (std::vector<TensorOpResourceRequirements>::size_type i = 1; i < resources.size(); ++i) {
    if (resources[i].block_shape == TensorBlockShapeType::kSkewedInnerDims &&
        *block_shape != TensorBlockShapeType::kSkewedInnerDims) {
      *block_shape = TensorBlockShapeType::kSkewedInnerDims;
    }
    *block_total_size =
        numext::maxi(*block_total_size, resources[i].block_total_size);
  }
}

/**
 * \class TensorBlock
 * \ingroup CXX11_Tensor_Module
 *
 * \brief Tensor block class.
 *
 * This class represents a tensor block specified by the index of the
 * first block coefficient, and the size of the block in each dimension.
 */
template <typename Scalar, typename StorageIndex, int NumDims, int Layout>
class TensorBlock {
 public:
  typedef DSizes<StorageIndex, NumDims> Dimensions;

  TensorBlock(const StorageIndex first_coeff_index, const Dimensions& block_sizes,
              const Dimensions& block_strides, const Dimensions& tensor_strides,
              Scalar* data)
      : m_first_coeff_index(first_coeff_index),
        m_block_sizes(block_sizes),
        m_block_strides(block_strides),
        m_tensor_strides(tensor_strides),
        m_data(data) {}

  StorageIndex first_coeff_index() const { return m_first_coeff_index; }

  const Dimensions& block_sizes() const { return m_block_sizes; }

  const Dimensions& block_strides() const { return m_block_strides; }

  const Dimensions& tensor_strides() const { return m_tensor_strides; }

  Scalar* data() { return m_data; }

  const Scalar* data() const { return m_data; }

 private:
  StorageIndex m_first_coeff_index;
  Dimensions m_block_sizes;
  Dimensions m_block_strides;
  Dimensions m_tensor_strides;
  Scalar* m_data;  // Not owned.
};

template <typename Scalar, typename StorageIndex>
struct TensorBlockCopyOp {
  static EIGEN_DEVICE_FUNC EIGEN_STRONG_INLINE void Run(
      const StorageIndex num_coeff_to_copy, const StorageIndex dst_index,
      const StorageIndex dst_stride, Scalar* EIGEN_RESTRICT dst_data,
      const StorageIndex src_index, const StorageIndex src_stride,
      const Scalar* EIGEN_RESTRICT src_data) {
    const Scalar* src_base = &src_data[src_index];
    Scalar* dst_base = &dst_data[dst_index];

    typedef const Eigen::Array<Scalar, Dynamic, 1> Src;
    typedef Eigen::Array<Scalar, Dynamic, 1> Dst;

    typedef Eigen::Map<Src, 0, InnerStride<>> SrcMap;
    typedef Eigen::Map<Dst, 0, InnerStride<>> DstMap;

    const SrcMap src(src_base, num_coeff_to_copy, InnerStride<>(src_stride));
    DstMap dst(dst_base, num_coeff_to_copy, InnerStride<>(dst_stride));

    dst = src;
  }
};

/**
 * \class TensorBlockIO
 * \ingroup CXX11_Tensor_Module
 *
 * \brief Tensor block IO class.
 *
 * This class is responsible for copying data between a tensor and a tensor
 * block.
 */
template <typename Scalar, typename StorageIndex, int NumDims, int Layout,
          bool BlockRead>
class TensorBlockIO {
 public:
  typedef typename internal::TensorBlock<Scalar, StorageIndex, NumDims, Layout>
      TensorBlock;
  typedef typename internal::TensorBlockCopyOp<Scalar, StorageIndex>
      TensorBlockCopyOp;

 protected:
  struct BlockIteratorState {
    StorageIndex input_stride;
    StorageIndex output_stride;
    StorageIndex input_span;
    StorageIndex output_span;
    StorageIndex size;
    StorageIndex count;
  };

  static EIGEN_DEVICE_FUNC EIGEN_STRONG_INLINE void Copy(
      const TensorBlock& block, StorageIndex first_coeff_index,
      const array<StorageIndex, NumDims>& tensor_to_block_dim_map,
      const array<StorageIndex, NumDims>& tensor_strides, const Scalar* src_data,
      Scalar* dst_data) {
    // Find the innermost tensor dimension whose size is not 1. This is the
    // effective inner dim. If all dimensions are of size 1, then fallback to
    // using the actual innermost dim to avoid out-of-bound access.
    StorageIndex num_size_one_inner_dims = 0;
    for (int i = 0; i < NumDims; ++i) {
      const int dim = cond<Layout>()(i, NumDims - i - 1);
      if (block.block_sizes()[tensor_to_block_dim_map[dim]] != 1) {
        num_size_one_inner_dims = i;
        break;
      }
    }
    // Calculate strides and dimensions.
    const StorageIndex tensor_stride1_dim = cond<Layout>()(
        num_size_one_inner_dims, NumDims - num_size_one_inner_dims - 1);
    const StorageIndex block_dim_for_tensor_stride1_dim =
        NumDims == 0 ? 1 : tensor_to_block_dim_map[tensor_stride1_dim];
    Index block_inner_dim_size =
        NumDims == 0 ? 1
                     : block.block_sizes()[block_dim_for_tensor_stride1_dim];
    for (int i = num_size_one_inner_dims + 1; i < NumDims; ++i) {
      const int dim = cond<Layout>()(i, NumDims - i - 1);
      const StorageIndex block_stride =
          block.block_strides()[tensor_to_block_dim_map[dim]];
      if (block_inner_dim_size == block_stride &&
          block_stride == tensor_strides[dim]) {
        block_inner_dim_size *=
            block.block_sizes()[tensor_to_block_dim_map[dim]];
        ++num_size_one_inner_dims;
      } else {
        break;
      }
    }

    StorageIndex inputIndex;
    StorageIndex outputIndex;
    StorageIndex input_stride;
    StorageIndex output_stride;

    // Setup strides to read/write along the tensor's stride1 dimension.
    if (BlockRead) {
      inputIndex = first_coeff_index;
      outputIndex = 0;
      input_stride = NumDims == 0 ? 1 : tensor_strides[tensor_stride1_dim];
      output_stride =
          NumDims == 0
              ? 1
              : block.block_strides()[block_dim_for_tensor_stride1_dim];
    } else {
      inputIndex = 0;
      outputIndex = first_coeff_index;
      input_stride =
          NumDims == 0
              ? 1
              : block.block_strides()[block_dim_for_tensor_stride1_dim];
      output_stride = NumDims == 0 ? 1 : tensor_strides[tensor_stride1_dim];
    }

    const int at_least_1_dim = NumDims <= 1 ? 1 : NumDims - 1;
    array<BlockIteratorState, at_least_1_dim> block_iter_state;

    // Initialize block iterator state. Squeeze away any dimension of size 1.
    int num_squeezed_dims = 0;
    for (int i = num_size_one_inner_dims; i < NumDims - 1; ++i) {
      const int dim = cond<Layout>()(i + 1, NumDims - i - 2);
      const StorageIndex size = block.block_sizes()[tensor_to_block_dim_map[dim]];
      if (size == 1) {
        continue;
      }
      block_iter_state[num_squeezed_dims].size = size;
      if (BlockRead) {
        block_iter_state[num_squeezed_dims].input_stride = tensor_strides[dim];
        block_iter_state[num_squeezed_dims].output_stride =
            block.block_strides()[tensor_to_block_dim_map[dim]];
      } else {
        block_iter_state[num_squeezed_dims].input_stride =
            block.block_strides()[tensor_to_block_dim_map[dim]];
        block_iter_state[num_squeezed_dims].output_stride = tensor_strides[dim];
      }
      block_iter_state[num_squeezed_dims].input_span =
          block_iter_state[num_squeezed_dims].input_stride *
          (block_iter_state[num_squeezed_dims].size - 1);
      block_iter_state[num_squeezed_dims].output_span =
          block_iter_state[num_squeezed_dims].output_stride *
          (block_iter_state[num_squeezed_dims].size - 1);
      block_iter_state[num_squeezed_dims].count = 0;
      ++num_squeezed_dims;
    }

    // Iterate copying data from src to dst.
    const StorageIndex block_total_size =
        NumDims == 0 ? 1 : block.block_sizes().TotalSize();
    for (StorageIndex i = 0; i < block_total_size; i += block_inner_dim_size) {
      TensorBlockCopyOp::Run(block_inner_dim_size, outputIndex, output_stride,
                             dst_data, inputIndex, input_stride, src_data);
      // Update index.
      for (int j = 0; j < num_squeezed_dims; ++j) {
        if (++block_iter_state[j].count < block_iter_state[j].size) {
          inputIndex += block_iter_state[j].input_stride;
          outputIndex += block_iter_state[j].output_stride;
          break;
        }
        block_iter_state[j].count = 0;
        inputIndex -= block_iter_state[j].input_span;
        outputIndex -= block_iter_state[j].output_span;
      }
    }
  }
};

/**
 * \class TensorBlockReader
 * \ingroup CXX11_Tensor_Module
 *
 * \brief Tensor block reader class.
 *
 * This class is responsible for reading a tensor block.
 *
 */
template <typename Scalar, typename StorageIndex, int NumDims, int Layout>
class TensorBlockReader : public TensorBlockIO<Scalar, StorageIndex, NumDims,
                                               Layout, /*BlockRead=*/true> {
 public:
  typedef typename internal::TensorBlock<Scalar, StorageIndex, NumDims, Layout>
      TensorBlock;
  typedef TensorBlockIO<Scalar, StorageIndex, NumDims, Layout, /*BlockRead=*/true>
      Base;

  static EIGEN_DEVICE_FUNC EIGEN_STRONG_INLINE void Run(
      TensorBlock* block, const Scalar* src_data) {
    array<StorageIndex, NumDims> tensor_to_block_dim_map;
    for (int i = 0; i < NumDims; ++i) {
      tensor_to_block_dim_map[i] = i;
    }
    Base::Copy(*block, block->first_coeff_index(), tensor_to_block_dim_map,
               block->tensor_strides(), src_data, block->data());
  }

  static EIGEN_DEVICE_FUNC EIGEN_STRONG_INLINE void Run(
      TensorBlock* block, StorageIndex first_coeff_index,
      const array<StorageIndex, NumDims>& tensor_to_block_dim_map,
      const array<StorageIndex, NumDims>& tensor_strides, const Scalar* src_data) {
    Base::Copy(*block, first_coeff_index, tensor_to_block_dim_map,
               tensor_strides, src_data, block->data());
  }
};

/**
 * \class TensorBlockWriter
 * \ingroup CXX11_Tensor_Module
 *
 * \brief Tensor block writer class.
 *
 * This class is responsible for writing a tensor block.
 *
 */
template <typename Scalar, typename StorageIndex, int NumDims, int Layout>
class TensorBlockWriter : public TensorBlockIO<Scalar, StorageIndex, NumDims,
                                               Layout, /*BlockRead=*/false> {
 public:
  typedef typename internal::TensorBlock<Scalar, StorageIndex, NumDims, Layout>
      TensorBlock;
  typedef TensorBlockIO<Scalar, StorageIndex, NumDims, Layout, /*BlockRead=*/false>
      Base;

  static EIGEN_DEVICE_FUNC EIGEN_STRONG_INLINE void Run(
      const TensorBlock& block, Scalar* dst_data) {
    array<StorageIndex, NumDims> tensor_to_block_dim_map;
    for (int i = 0; i < NumDims; ++i) {
      tensor_to_block_dim_map[i] = i;
    }
    Base::Copy(block, block.first_coeff_index(), tensor_to_block_dim_map,
               block.tensor_strides(), block.data(), dst_data);
  }

  static EIGEN_DEVICE_FUNC EIGEN_STRONG_INLINE void Run(
      const TensorBlock& block, StorageIndex first_coeff_index,
      const array<StorageIndex, NumDims>& tensor_to_block_dim_map,
      const array<StorageIndex, NumDims>& tensor_strides, Scalar* dst_data) {
    Base::Copy(block, first_coeff_index, tensor_to_block_dim_map,
               tensor_strides, block.data(), dst_data);
  }
};

/**
 * \class TensorBlockCwiseBinaryOp
 * \ingroup CXX11_Tensor_Module
 *
 * \brief Carries out a cwise binary op on a number of coefficients.
 *
 * This class reads strided inputs from left and right operands, and writes the
 * result of the cwise binary op to the strided output array.
 *
 */
struct TensorBlockCwiseBinaryOp {
  template <typename StorageIndex, typename BinaryFunctor, typename OutputScalar,
            typename LeftScalar, typename RightScalar>
  static EIGEN_DEVICE_FUNC EIGEN_STRONG_INLINE void Run(
      const BinaryFunctor& functor, const StorageIndex num_coeff,
      const StorageIndex output_index, const StorageIndex output_stride,
      OutputScalar* output_data, const StorageIndex left_index,
      const StorageIndex left_stride, const LeftScalar* left_data,
      const StorageIndex right_index, const StorageIndex right_stride,
      const RightScalar* right_data) {
    typedef const Eigen::Array<LeftScalar, Dynamic, 1> Lhs;
    typedef const Eigen::Array<RightScalar, Dynamic, 1> Rhs;
    typedef Eigen::Array<OutputScalar, Dynamic, 1> Out;

    typedef Eigen::Map<Lhs, 0, InnerStride<>> LhsMap;
    typedef Eigen::Map<Rhs, 0, InnerStride<>> RhsMap;
    typedef Eigen::Map<Out, 0, InnerStride<>> OutMap;

    const LeftScalar* lhs_base = &left_data[left_index];
    const RightScalar* rhs_base = &right_data[right_index];
    OutputScalar* out_base = &output_data[output_index];

    const LhsMap lhs(lhs_base, num_coeff, InnerStride<>(left_stride));
    const RhsMap rhs(rhs_base, num_coeff, InnerStride<>(right_stride));
    OutMap out(out_base, num_coeff, InnerStride<>(output_stride));

    out =
        Eigen::CwiseBinaryOp<BinaryFunctor, LhsMap, RhsMap>(lhs, rhs, functor);
  }
};

/**
 * \class TensorBlockCwiseBinaryIO
 * \ingroup CXX11_Tensor_Module
 *
 * \brief Tensor block IO class for carrying out cwise binary ops.
 *
 * This class carries out the binary op on given blocks.
 *
 */
template <typename BinaryFunctor, typename StorageIndex, typename OutputScalar,
          int NumDims, int Layout>
struct TensorBlockCwiseBinaryIO {
  typedef typename internal::TensorBlock<OutputScalar, StorageIndex, NumDims,
                                         Layout>::Dimensions Dimensions;

  struct BlockIteratorState {
    StorageIndex output_stride, output_span;
    StorageIndex left_stride, left_span;
    StorageIndex right_stride, right_span;
    StorageIndex size, count;
  };

  template <typename LeftScalar, typename RightScalar>
  static EIGEN_DEVICE_FUNC EIGEN_STRONG_INLINE void Run(
      const BinaryFunctor& functor, const Dimensions& block_sizes,
      const Dimensions& block_strides, OutputScalar* output_data,
      const array<StorageIndex, NumDims>& left_strides,
      const LeftScalar* left_data,
      const array<StorageIndex, NumDims>& right_strides,
      const RightScalar* right_data) {
    // Find the innermost dimension whose size is not 1. This is the effective
    // inner dim. If all dimensions are of size 1, fallback to using the actual
    // innermost dim to avoid out-of-bound access.
    int num_size_one_inner_dims = 0;
    for (int i = 0; i < NumDims; ++i) {
      const int dim = cond<Layout>()(i, NumDims - i - 1);
      if (block_sizes[dim] != 1) {
        num_size_one_inner_dims = i;
        break;
      }
    }
    // Calculate strides and dimensions.
    const int inner_dim =
        NumDims == 0 ? 1
                     : cond<Layout>()(num_size_one_inner_dims,
                                      NumDims - num_size_one_inner_dims - 1);
    StorageIndex inner_dim_size = NumDims == 0 ? 1 : block_sizes[inner_dim];
    for (int i = num_size_one_inner_dims + 1; i < NumDims; ++i) {
      const int dim = cond<Layout>()(i, NumDims - i - 1);
      // Merge multiple inner dims into one for larger inner dim size (i.e.
      // fewer calls to TensorBlockCwiseBinaryOp::Run()).
      if (inner_dim_size == block_strides[dim] &&
          block_strides[dim] == left_strides[dim] &&
          block_strides[dim] == right_strides[dim]) {
        inner_dim_size *= block_sizes[dim];
        ++num_size_one_inner_dims;
      } else {
        break;
      }
    }

    StorageIndex output_index = 0, left_index = 0, right_index = 0;
    const StorageIndex output_stride =
        NumDims == 0 ? 1 : block_strides[inner_dim];
    const StorageIndex left_stride = NumDims == 0 ? 1 : left_strides[inner_dim];
    const StorageIndex right_stride =
        NumDims == 0 ? 1 : right_strides[inner_dim];

    const int at_least_1_dim = NumDims <= 1 ? 1 : NumDims - 1;
    array<BlockIteratorState, at_least_1_dim> block_iter_state;

    // Initialize block iterator state. Squeeze away any dimension of size 1.
    int num_squeezed_dims = 0;
    for (int i = num_size_one_inner_dims; i < NumDims - 1; ++i) {
      const int dim = cond<Layout>()(i + 1, NumDims - i - 2);
      const StorageIndex size = block_sizes[dim];
      if (size == 1) {
        continue;
      }
      auto& state = block_iter_state[num_squeezed_dims];
      state.output_stride = block_strides[dim];
      state.left_stride = left_strides[dim];
      state.right_stride = right_strides[dim];
      state.size = size;
      state.output_span = state.output_stride * (size - 1);
      state.left_span = state.left_stride * (size - 1);
      state.right_span = state.right_stride * (size - 1);
      state.count = 0;
      ++num_squeezed_dims;
    }

    // Compute cwise binary op.
    const StorageIndex block_total_size =
        NumDims == 0 ? 1 : block_sizes.TotalSize();
    for (StorageIndex i = 0; i < block_total_size; i += inner_dim_size) {
      TensorBlockCwiseBinaryOp::Run(functor, inner_dim_size, output_index,
                                    output_stride, output_data, left_index,
                                    left_stride, left_data, right_index,
                                    right_stride, right_data);
      // Update index.
      for (int j = 0; j < num_squeezed_dims; ++j) {
        auto& state = block_iter_state[j];
        if (++state.count < state.size) {
          output_index += state.output_stride;
          left_index += state.left_stride;
          right_index += state.right_stride;
          break;
        }
        state.count = 0;
        output_index -= state.output_span;
        left_index -= state.left_span;
        right_index -= state.right_span;
      }
    }
  }
};

/**
 * \class TensorBlockView
 * \ingroup CXX11_Tensor_Module
 *
 * \brief Read-only view into a block of data.
 *
 * This class provides read-only access to a block of data in impl. It may need
 * to allocate space for holding the intermediate result.
 *
 */
template <class ArgType, class Device>
struct TensorBlockView {
  typedef TensorEvaluator<ArgType, Device> Impl;
  typedef typename Impl::Index StorageIndex;
  typedef typename remove_const<typename Impl::Scalar>::type Scalar;
  static const int NumDims = array_size<typename Impl::Dimensions>::value;
  typedef DSizes<StorageIndex, NumDims> Dimensions;

  // Constructs a TensorBlockView for `impl`. `block` is only used for for
  // specifying the start offset, shape, and strides of the block.
  template <typename OtherTensorBlock>
  TensorBlockView(const Device& device,
                  const TensorEvaluator<ArgType, Device>& impl,
                  const OtherTensorBlock& block)
      : m_device(device),
        m_block_sizes(block.block_sizes()),
        m_data(NULL),
        m_allocated_data(NULL) {
    if (Impl::RawAccess && impl.data() != NULL) {
      m_data = impl.data() + block.first_coeff_index();
      m_block_strides = block.tensor_strides();
    } else {
      // Actually make a copy.

      // TODO(wuke): This sometimes put a lot pressure on the heap allocator.
      // Consider allowing ops to request additional temporary block memory in
      // TensorOpResourceRequirements.
      m_allocated_data = static_cast<Scalar*>(
          m_device.allocate(m_block_sizes.TotalSize() * sizeof(Scalar)));
      m_data = m_allocated_data;
      if (NumDims > 0) {
        if (static_cast<int>(Impl::Layout) == static_cast<int>(ColMajor)) {
          m_block_strides[0] = 1;
          for (int i = 1; i < NumDims; ++i) {
            m_block_strides[i] = m_block_strides[i - 1] * m_block_sizes[i - 1];
          }
        } else {
          m_block_strides[NumDims - 1] = 1;
          for (int i = NumDims - 2; i >= 0; --i) {
            m_block_strides[i] = m_block_strides[i + 1] * m_block_sizes[i + 1];
          }
        }
      }
      TensorBlock<Scalar, StorageIndex, NumDims, Impl::Layout> input_block(
          block.first_coeff_index(), m_block_sizes, m_block_strides,
          block.tensor_strides(), m_allocated_data);
      impl.block(&input_block);
    }
  }

  ~TensorBlockView() {
    if (m_allocated_data != NULL) {
      m_device.deallocate(m_allocated_data);
    }
  }

  const Dimensions& block_sizes() const { return m_block_sizes; }
  const Dimensions& block_strides() const { return m_block_strides; }
  const Scalar* data() const { return m_data; }

 private:
  const Device& m_device;
  Dimensions m_block_sizes, m_block_strides;
  const Scalar* m_data;      // Not owned.
  Scalar* m_allocated_data;  // Owned.
};

/**
 * \class TensorBlockMapper
 * \ingroup CXX11_Tensor_Module
 *
 * \brief Tensor block mapper class.
 *
 * This class is responsible for iterating over the blocks of a tensor.
 */
template <typename Scalar, typename StorageIndex, int NumDims, int Layout>
class TensorBlockMapper {
 public:
  typedef typename internal::TensorBlock<Scalar, StorageIndex, NumDims, Layout>
      TensorBlock;
  typedef DSizes<StorageIndex, NumDims> Dimensions;

  TensorBlockMapper(const Dimensions& dims,
                    const TensorBlockShapeType block_shape,
                    Index min_target_size)
      : m_dimensions(dims),
        m_block_dim_sizes(BlockDimensions(dims, block_shape, min_target_size)) {
    // Calculate block counts by dimension and total block count.
    DSizes<StorageIndex, NumDims> block_count;
    for (Index i = 0; i < block_count.rank(); ++i) {
      block_count[i] = divup(m_dimensions[i], m_block_dim_sizes[i]);
    }
    m_total_block_count = array_prod(block_count);

    // Calculate block strides (used for enumerating blocks).
    if (NumDims > 0) {
      if (static_cast<int>(Layout) == static_cast<int>(ColMajor)) {
        m_block_strides[0] = 1;
        m_tensor_strides[0] = 1;
        for (int i = 1; i < NumDims; ++i) {
          m_block_strides[i] = m_block_strides[i - 1] * block_count[i - 1];
          m_tensor_strides[i] = m_tensor_strides[i - 1] * m_dimensions[i - 1];
        }
      } else {
        m_block_strides[NumDims - 1] = 1;
        m_tensor_strides[NumDims - 1] = 1;
        for (int i = NumDims - 2; i >= 0; --i) {
          m_block_strides[i] = m_block_strides[i + 1] * block_count[i + 1];
          m_tensor_strides[i] = m_tensor_strides[i + 1] * m_dimensions[i + 1];
        }
      }
    }
  }

  EIGEN_DEVICE_FUNC EIGEN_STRONG_INLINE TensorBlock
  GetBlockForIndex(StorageIndex block_index, Scalar* data) const {
    StorageIndex first_coeff_index = 0;
    DSizes<StorageIndex, NumDims> coords;
    DSizes<StorageIndex, NumDims> sizes;
    DSizes<StorageIndex, NumDims> strides;
    if (NumDims > 0) {
      if (static_cast<int>(Layout) == static_cast<int>(ColMajor)) {
        for (int i = NumDims - 1; i > 0; --i) {
          const StorageIndex idx = block_index / m_block_strides[i];
          coords[i] = idx * m_block_dim_sizes[i];
          sizes[i] =
              numext::mini((m_dimensions[i] - coords[i]), m_block_dim_sizes[i]);
          block_index -= idx * m_block_strides[i];
          first_coeff_index += coords[i] * m_tensor_strides[i];
        }
        coords[0] = block_index * m_block_dim_sizes[0];
        sizes[0] =
            numext::mini((m_dimensions[0] - coords[0]), m_block_dim_sizes[0]);
        first_coeff_index += coords[0] * m_tensor_strides[0];

        strides[0] = 1;
        for (int i = 1; i < NumDims; ++i) {
          strides[i] = strides[i - 1] * sizes[i - 1];
        }
      } else {
        for (int i = 0; i < NumDims - 1; ++i) {
          const StorageIndex idx = block_index / m_block_strides[i];
          coords[i] = idx * m_block_dim_sizes[i];
          sizes[i] =
              numext::mini((m_dimensions[i] - coords[i]), m_block_dim_sizes[i]);
          block_index -= idx * m_block_strides[i];
          first_coeff_index += coords[i] * m_tensor_strides[i];
        }
        coords[NumDims - 1] = block_index * m_block_dim_sizes[NumDims - 1];
        sizes[NumDims - 1] =
            numext::mini((m_dimensions[NumDims - 1] - coords[NumDims - 1]),
                         m_block_dim_sizes[NumDims - 1]);
        first_coeff_index +=
            coords[NumDims - 1] * m_tensor_strides[NumDims - 1];

        strides[NumDims - 1] = 1;
        for (int i = NumDims - 2; i >= 0; --i) {
          strides[i] = strides[i + 1] * sizes[i + 1];
        }
      }
    }

    return TensorBlock(first_coeff_index, sizes, strides, m_tensor_strides,
                       data);
  }

  EIGEN_DEVICE_FUNC EIGEN_STRONG_INLINE StorageIndex total_block_count() const {
    return m_total_block_count;
  }

  EIGEN_DEVICE_FUNC EIGEN_STRONG_INLINE StorageIndex
  block_dims_total_size() const {
    return m_block_dim_sizes.TotalSize();
  }

 private:
  static Dimensions BlockDimensions(const Dimensions& tensor_dims,
                                    const TensorBlockShapeType block_shape,
                                    Index min_target_size) {
    min_target_size = numext::maxi<Index>(1, min_target_size);

    // If tensor fully fits into the target size, we'll treat it a single block.
    Dimensions block_dim_sizes = tensor_dims;

    if (tensor_dims.TotalSize() == 0) {
      // Corner case: one of the dimensions is zero. Logic below is too complex
      // to handle this case on a general basis, just use unit block size.
      // Note: we must not yield blocks with zero dimensions (recipe for
      // overflows/underflows, divisions by zero and NaNs later).
      for (int i = 0; i < NumDims; ++i) {
        block_dim_sizes[i] = 1;
      }
    } else if (block_dim_sizes.TotalSize() > min_target_size) {
      if (block_shape == TensorBlockShapeType::kUniformAllDims) {
        // Tensor will not fit within 'min_target_size' budget: calculate tensor
        // block dimension sizes based on "square" dimension size target.
        const Index dim_size_target = static_cast<Index>(
            std::pow(static_cast<float>(min_target_size),
<<<<<<< HEAD
                     1.0 / static_cast<float>(block_dim_sizes.rank())));
        for (Index i = 0; i < block_dim_sizes.rank(); ++i) {
=======
                     1.0f / static_cast<float>(block_dim_sizes.rank())));
        for (size_t i = 0; i < block_dim_sizes.rank(); ++i) {
>>>>>>> 131ed119
          // TODO(andydavis) Adjust the inner most 'block_dim_size' to make it
          // a multiple of the packet size. Note that reducing
          // 'block_dim_size' in this manner can increase the number of
          // blocks, and so will amplify any per-block overhead.
          block_dim_sizes[i] = numext::mini(dim_size_target, tensor_dims[i]);
        }
        // Add any un-allocated coefficients to inner dimension(s).
        StorageIndex total_size = block_dim_sizes.TotalSize();
        for (int i = 0; i < NumDims; ++i) {
          const int dim = cond<Layout>()(i, NumDims - i - 1);
          if (block_dim_sizes[dim] < tensor_dims[dim]) {
            const StorageIndex total_size_other_dims =
                total_size / block_dim_sizes[dim];
            const StorageIndex alloc_avail =
                divup<StorageIndex>(min_target_size, total_size_other_dims);
            if (alloc_avail == block_dim_sizes[dim]) {
              // Insufficient excess coefficients to allocate.
              break;
            }
            block_dim_sizes[dim] = numext::mini(tensor_dims[dim], alloc_avail);
            total_size = total_size_other_dims * block_dim_sizes[dim];
          }
        }
      } else if (block_shape == TensorBlockShapeType::kSkewedInnerDims) {
        StorageIndex coeff_to_allocate = min_target_size;
        for (int i = 0; i < NumDims; ++i) {
          const int dim = cond<Layout>()(i, NumDims - i - 1);
          block_dim_sizes[dim] =
              numext::mini(coeff_to_allocate, tensor_dims[dim]);
          coeff_to_allocate = divup(
              coeff_to_allocate,
              numext::maxi(static_cast<StorageIndex>(1), block_dim_sizes[dim]));
        }
        eigen_assert(coeff_to_allocate == 1);
      } else {
        eigen_assert(false);  // someone added new block shape type
      }
    }

    eigen_assert(block_dim_sizes.TotalSize() >=
                 numext::mini<Index>(min_target_size, tensor_dims.TotalSize()));

    return block_dim_sizes;
  }

  Dimensions m_dimensions;
  Dimensions m_block_dim_sizes;
  Dimensions m_block_strides;
  Dimensions m_tensor_strides;
  StorageIndex m_total_block_count;
};

/**
 * \class TensorSliceBlockMapper
 * \ingroup CXX11_Tensor_Module
 *
 * \brief Tensor slice block mapper class.
 *
 * This class is responsible for iterating over the blocks of
 * a slice of a tensor. Supports shuffling of the block strides
 * for callers that want to reduce strides for dimensions to be
 * processed together.
 *
 */
template <typename Scalar, typename StorageIndex, int NumDims, int Layout>
class TensorSliceBlockMapper {
 public:
  typedef typename internal::TensorBlock<Scalar, StorageIndex, NumDims, Layout>
      TensorBlock;
  typedef DSizes<StorageIndex, NumDims> Dimensions;

  TensorSliceBlockMapper(const Dimensions& tensor_dims,
                         const Dimensions& tensor_slice_offsets,
                         const Dimensions& tensor_slice_extents,
                         const Dimensions& block_dim_sizes,
                         const Dimensions& block_stride_order)
      : m_tensor_dimensions(tensor_dims),
        m_tensor_slice_offsets(tensor_slice_offsets),
        m_tensor_slice_extents(tensor_slice_extents),
        m_block_dim_sizes(block_dim_sizes),
        m_block_stride_order(block_stride_order),
        m_total_block_count(1) {
    // Calculate block counts by dimension and total block count.
    DSizes<StorageIndex, NumDims> block_count;
    for (size_t i = 0; i < block_count.rank(); ++i) {
      block_count[i] = divup(m_tensor_slice_extents[i], m_block_dim_sizes[i]);
    }
    m_total_block_count = array_prod(block_count);

    // Calculate block strides (used for enumerating blocks).
    if (static_cast<int>(Layout) == static_cast<int>(ColMajor)) {
      m_block_strides[0] = 1;
      m_tensor_strides[0] = 1;
      for (int i = 1; i < NumDims; ++i) {
        m_block_strides[i] = m_block_strides[i - 1] * block_count[i - 1];
        m_tensor_strides[i] =
            m_tensor_strides[i - 1] * m_tensor_dimensions[i - 1];
      }
    } else {
      m_block_strides[NumDims - 1] = 1;
      m_tensor_strides[NumDims - 1] = 1;
      for (int i = NumDims - 2; i >= 0; --i) {
        m_block_strides[i] = m_block_strides[i + 1] * block_count[i + 1];
        m_tensor_strides[i] =
            m_tensor_strides[i + 1] * m_tensor_dimensions[i + 1];
      }
    }
  }

  EIGEN_DEVICE_FUNC EIGEN_STRONG_INLINE TensorBlock
  GetBlockForIndex(StorageIndex block_index, Scalar* data) const {
    StorageIndex first_coeff_index = 0;
    DSizes<StorageIndex, NumDims> coords;
    DSizes<StorageIndex, NumDims> sizes;
    DSizes<StorageIndex, NumDims> strides;
    if (static_cast<int>(Layout) == static_cast<int>(ColMajor)) {
      for (int i = NumDims - 1; i > 0; --i) {
        const Index idx = block_index / m_block_strides[i];
        coords[i] = m_tensor_slice_offsets[i] + idx * m_block_dim_sizes[i];
        sizes[i] = numext::mini(
            m_tensor_slice_offsets[i] + m_tensor_slice_extents[i] - coords[i],
            m_block_dim_sizes[i]);
        block_index -= idx * m_block_strides[i];
        first_coeff_index += coords[i] * m_tensor_strides[i];
      }
      coords[0] =
          m_tensor_slice_offsets[0] + block_index * m_block_dim_sizes[0];
      sizes[0] = numext::mini(
          m_tensor_slice_offsets[0] + m_tensor_slice_extents[0] - coords[0],
          m_block_dim_sizes[0]);
      first_coeff_index += coords[0] * m_tensor_strides[0];

      StorageIndex prev_dim = m_block_stride_order[0];
      strides[prev_dim] = 1;
      for (int i = 1; i < NumDims; ++i) {
        const StorageIndex curr_dim = m_block_stride_order[i];
        strides[curr_dim] = strides[prev_dim] * sizes[prev_dim];
        prev_dim = curr_dim;
      }
    } else {
      for (int i = 0; i < NumDims - 1; ++i) {
        const StorageIndex idx = block_index / m_block_strides[i];
        coords[i] = m_tensor_slice_offsets[i] + idx * m_block_dim_sizes[i];
        sizes[i] = numext::mini(
            m_tensor_slice_offsets[i] + m_tensor_slice_extents[i] - coords[i],
            m_block_dim_sizes[i]);
        block_index -= idx * m_block_strides[i];
        first_coeff_index += coords[i] * m_tensor_strides[i];
      }
      coords[NumDims - 1] = m_tensor_slice_offsets[NumDims - 1] +
                            block_index * m_block_dim_sizes[NumDims - 1];
      sizes[NumDims - 1] = numext::mini(
          m_tensor_slice_offsets[NumDims - 1] +
              m_tensor_slice_extents[NumDims - 1] - coords[NumDims - 1],
          m_block_dim_sizes[NumDims - 1]);
      first_coeff_index += coords[NumDims - 1] * m_tensor_strides[NumDims - 1];

      StorageIndex prev_dim = m_block_stride_order[NumDims - 1];
      strides[prev_dim] = 1;
      for (int i = NumDims - 2; i >= 0; --i) {
        const StorageIndex curr_dim = m_block_stride_order[i];
        strides[curr_dim] = strides[prev_dim] * sizes[prev_dim];
        prev_dim = curr_dim;
      }
    }

    return TensorBlock(first_coeff_index, sizes, strides, m_tensor_strides,
                       data);
  }

  EIGEN_DEVICE_FUNC EIGEN_STRONG_INLINE StorageIndex total_block_count() const {
    return m_total_block_count;
  }

 private:
  Dimensions m_tensor_dimensions;
  Dimensions m_tensor_slice_offsets;
  Dimensions m_tensor_slice_extents;
  Dimensions m_tensor_strides;
  Dimensions m_block_dim_sizes;
  Dimensions m_block_stride_order;
  Dimensions m_block_strides;
  StorageIndex m_total_block_count;
};

}  // namespace internal

}  // namespace Eigen

#endif  // EIGEN_CXX11_TENSOR_TENSOR_BLOCK_H<|MERGE_RESOLUTION|>--- conflicted
+++ resolved
@@ -747,13 +747,8 @@
         // block dimension sizes based on "square" dimension size target.
         const Index dim_size_target = static_cast<Index>(
             std::pow(static_cast<float>(min_target_size),
-<<<<<<< HEAD
                      1.0 / static_cast<float>(block_dim_sizes.rank())));
         for (Index i = 0; i < block_dim_sizes.rank(); ++i) {
-=======
-                     1.0f / static_cast<float>(block_dim_sizes.rank())));
-        for (size_t i = 0; i < block_dim_sizes.rank(); ++i) {
->>>>>>> 131ed119
           // TODO(andydavis) Adjust the inner most 'block_dim_size' to make it
           // a multiple of the packet size. Note that reducing
           // 'block_dim_size' in this manner can increase the number of
