// This file is part of Eigen, a lightweight C++ template library
// for linear algebra.
//
// Copyright (C) 2011 Benoit Jacob <jacob.benoit.1@gmail.com>
// Copyright (C) 2011 Gael Guennebaud <gael.guennebaud@inria.fr>
// Copyright (C) 2011-2012 Jitse Niesen <jitse@maths.leeds.ac.uk>
//
// This Source Code Form is subject to the terms of the Mozilla
// Public License v. 2.0. If a copy of the MPL was not distributed
// with this file, You can obtain one at http://mozilla.org/MPL/2.0/.


#ifndef EIGEN_COREEVALUATORS_H
#define EIGEN_COREEVALUATORS_H

namespace Eigen {
  
namespace internal {

struct IndexBased {};
struct IteratorBased {};

// This class returns the evaluator kind from the expression storage kind.
// Default assumes index based accessors
template<typename StorageKind>
struct storage_kind_to_evaluator_kind {
  typedef IndexBased Kind;
};

// This class returns the evaluator shape from the expression storage kind.
// It can be Dense, Sparse, Triangular, Diagonal, SelfAdjoint, Band, etc.
template<typename StorageKind> struct storage_kind_to_shape;


template<>
struct storage_kind_to_shape<Dense> {
  typedef DenseShape Shape;
};

// Evaluators have to be specialized with respect to various criteria such as:
//  - storage/structure/shape
//  - scalar type
//  - etc.
// Therefore, we need specialization of evaluator providing additional template arguments for each kind of evaluators.
// We currently distinguish the following kind of evaluators:
// - unary_evaluator    for expressions taking only one arguments (CwiseUnaryOp, CwiseUnaryView, Transpose, MatrixWrapper, ArrayWrapper, Reverse, Replicate)
// - binary_evaluator   for expression taking two arguments (CwiseBinaryOp)
// - product_evaluator  for linear algebra products (Product); special case of binary_evaluator because it requires additional tags for dispatching.
// - mapbase_evaluator  for Map, Block, Ref
// - block_evaluator    for Block (special dispatching to a mapbase_evaluator or unary_evaluator)

template< typename T,
          typename LhsKind   = typename evaluator_traits<typename T::Lhs>::Kind,
          typename RhsKind   = typename evaluator_traits<typename T::Rhs>::Kind,
          typename LhsScalar = typename T::Lhs::Scalar,
          typename RhsScalar = typename T::Rhs::Scalar> struct binary_evaluator;

template< typename T,
          typename Kind   = typename evaluator_traits<typename T::NestedExpression>::Kind,
          typename Scalar = typename T::Scalar> struct unary_evaluator;
          
// evaluator_traits<T> contains traits for evaluator<T> 

template<typename T>
struct evaluator_traits_base
{
  // TODO check whether these two indirections are really needed.
  // Basically, if nobody overwrite type and nestedType, then, they can be dropped
//   typedef evaluator<T> type;
//   typedef evaluator<T> nestedType;
  
  // by default, get evaluator kind and shape from storage
  typedef typename storage_kind_to_evaluator_kind<typename T::StorageKind>::Kind Kind;
  typedef typename storage_kind_to_shape<typename T::StorageKind>::Shape Shape;
  
  // 1 if assignment A = B assumes aliasing when B is of type T and thus B needs to be evaluated into a
  // temporary; 0 if not.
  static const int AssumeAliasing = 0;
};

// Default evaluator traits
template<typename T>
struct evaluator_traits : public evaluator_traits_base<T>
{
};


// By default, we assume a unary expression:
template<typename T>
struct evaluator : public unary_evaluator<T>
{
  typedef unary_evaluator<T> Base;
  evaluator(const T& xpr) : Base(xpr) {}
};


// TODO: Think about const-correctness

template<typename T>
struct evaluator<const T>
  : evaluator<T>
{ };

// ---------- base class for all writable evaluators ----------

// TODO this class does not seem to be necessary anymore
template<typename ExpressionType>
struct evaluator_base
{
//   typedef typename evaluator_traits<ExpressionType>::type type;
//   typedef typename evaluator_traits<ExpressionType>::nestedType nestedType;
  typedef evaluator<ExpressionType> type;
  typedef evaluator<ExpressionType> nestedType;
  
  typedef typename ExpressionType::Index Index;
  // TODO that's not very nice to have to propagate all these traits. They are currently only needed to handle outer,inner indices.
  typedef traits<ExpressionType> ExpressionTraits;
};

// -------------------- Matrix and Array --------------------
//
// evaluator<PlainObjectBase> is a common base class for the
// Matrix and Array evaluators.
// Here we directly specialize evaluator. This is not really a unary expression, and it is, by definition, dense,
// so no need for more sophisticated dispatching.

template<typename Derived>
struct evaluator<PlainObjectBase<Derived> >
  : evaluator_base<Derived>
{
  typedef PlainObjectBase<Derived> PlainObjectType;
  typedef typename PlainObjectType::Index Index;
  typedef typename PlainObjectType::Scalar Scalar;
  typedef typename PlainObjectType::CoeffReturnType CoeffReturnType;
  typedef typename PlainObjectType::PacketScalar PacketScalar;
  typedef typename PlainObjectType::PacketReturnType PacketReturnType;

  enum {
    IsRowMajor = PlainObjectType::IsRowMajor,
    IsVectorAtCompileTime = PlainObjectType::IsVectorAtCompileTime,
    RowsAtCompileTime = PlainObjectType::RowsAtCompileTime,
    ColsAtCompileTime = PlainObjectType::ColsAtCompileTime,
    
    CoeffReadCost = NumTraits<Scalar>::ReadCost,
    Flags = compute_matrix_evaluator_flags< Scalar,Derived::RowsAtCompileTime,Derived::ColsAtCompileTime,
                                            Derived::Options,Derived::MaxRowsAtCompileTime,Derived::MaxColsAtCompileTime>::ret
  };
  
  evaluator()
    : m_data(0),
      m_outerStride(IsVectorAtCompileTime  ? 0 
                                           : int(IsRowMajor) ? ColsAtCompileTime 
                                           : RowsAtCompileTime)
  {}
  
  evaluator(const PlainObjectType& m) 
    : m_data(m.data()), m_outerStride(IsVectorAtCompileTime ? 0 : m.outerStride()) 
  { }

  CoeffReturnType coeff(Index row, Index col) const
  {
    if (IsRowMajor)
      return m_data[row * m_outerStride.value() + col];
    else
      return m_data[row + col * m_outerStride.value()];
  }

  CoeffReturnType coeff(Index index) const
  {
    return m_data[index];
  }

  Scalar& coeffRef(Index row, Index col)
  {
    if (IsRowMajor)
      return const_cast<Scalar*>(m_data)[row * m_outerStride.value() + col];
    else
      return const_cast<Scalar*>(m_data)[row + col * m_outerStride.value()];
  }

  Scalar& coeffRef(Index index)
  {
    return const_cast<Scalar*>(m_data)[index];
  }

  template<int LoadMode> 
  PacketReturnType packet(Index row, Index col) const
  {
    if (IsRowMajor)
      return ploadt<PacketScalar, LoadMode>(m_data + row * m_outerStride.value() + col);
    else
      return ploadt<PacketScalar, LoadMode>(m_data + row + col * m_outerStride.value());
  }

  template<int LoadMode> 
  PacketReturnType packet(Index index) const
  {
    return ploadt<PacketScalar, LoadMode>(m_data + index);
  }

  template<int StoreMode> 
  void writePacket(Index row, Index col, const PacketScalar& x)
  {
    if (IsRowMajor)
      return pstoret<Scalar, PacketScalar, StoreMode>
	            (const_cast<Scalar*>(m_data) + row * m_outerStride.value() + col, x);
    else
      return pstoret<Scalar, PacketScalar, StoreMode>
                    (const_cast<Scalar*>(m_data) + row + col * m_outerStride.value(), x);
  }

  template<int StoreMode> 
  void writePacket(Index index, const PacketScalar& x)
  {
    return pstoret<Scalar, PacketScalar, StoreMode>(const_cast<Scalar*>(m_data) + index, x);
  }

protected:
  const Scalar *m_data;

  // We do not need to know the outer stride for vectors
  variable_if_dynamic<Index, IsVectorAtCompileTime  ? 0 
                                                    : int(IsRowMajor) ? ColsAtCompileTime 
                                                    : RowsAtCompileTime> m_outerStride;
};

template<typename Scalar, int Rows, int Cols, int Options, int MaxRows, int MaxCols>
struct evaluator<Matrix<Scalar, Rows, Cols, Options, MaxRows, MaxCols> >
  : evaluator<PlainObjectBase<Matrix<Scalar, Rows, Cols, Options, MaxRows, MaxCols> > >
{
  typedef Matrix<Scalar, Rows, Cols, Options, MaxRows, MaxCols> XprType;
  
  evaluator() {}

  evaluator(const XprType& m) 
    : evaluator<PlainObjectBase<XprType> >(m) 
  { }
};

template<typename Scalar, int Rows, int Cols, int Options, int MaxRows, int MaxCols>
struct evaluator<Array<Scalar, Rows, Cols, Options, MaxRows, MaxCols> >
  : evaluator<PlainObjectBase<Array<Scalar, Rows, Cols, Options, MaxRows, MaxCols> > >
{
  typedef Array<Scalar, Rows, Cols, Options, MaxRows, MaxCols> XprType;

  evaluator() {}
  
  evaluator(const XprType& m) 
    : evaluator<PlainObjectBase<XprType> >(m) 
  { }
};

// -------------------- Transpose --------------------

template<typename ArgType>
struct unary_evaluator<Transpose<ArgType> >
  : evaluator_base<Transpose<ArgType> >
{
  typedef Transpose<ArgType> XprType;
  
  enum {
    CoeffReadCost = evaluator<ArgType>::CoeffReadCost,    
    Flags = evaluator<ArgType>::Flags ^ RowMajorBit
  };

  unary_evaluator(const XprType& t) : m_argImpl(t.nestedExpression()) {}

  typedef typename XprType::Index Index;
  typedef typename XprType::Scalar Scalar;
  typedef typename XprType::CoeffReturnType CoeffReturnType;
  typedef typename XprType::PacketScalar PacketScalar;
  typedef typename XprType::PacketReturnType PacketReturnType;

  CoeffReturnType coeff(Index row, Index col) const
  {
    return m_argImpl.coeff(col, row);
  }

  CoeffReturnType coeff(Index index) const
  {
    return m_argImpl.coeff(index);
  }

  Scalar& coeffRef(Index row, Index col)
  {
    return m_argImpl.coeffRef(col, row);
  }

  typename XprType::Scalar& coeffRef(Index index)
  {
    return m_argImpl.coeffRef(index);
  }

  template<int LoadMode>
  PacketReturnType packet(Index row, Index col) const
  {
    return m_argImpl.template packet<LoadMode>(col, row);
  }

  template<int LoadMode>
  PacketReturnType packet(Index index) const
  {
    return m_argImpl.template packet<LoadMode>(index);
  }

  template<int StoreMode> 
  void writePacket(Index row, Index col, const PacketScalar& x)
  {
    m_argImpl.template writePacket<StoreMode>(col, row, x);
  }

  template<int StoreMode> 
  void writePacket(Index index, const PacketScalar& x)
  {
    m_argImpl.template writePacket<StoreMode>(index, x);
  }

protected:
  typename evaluator<ArgType>::nestedType m_argImpl;
};

// -------------------- CwiseNullaryOp --------------------
// Like Matrix and Array, this is not really a unary expression, so we directly specialize evaluator.
// Likewise, there is not need to more sophisticated dispatching here.

template<typename NullaryOp, typename PlainObjectType>
struct evaluator<CwiseNullaryOp<NullaryOp,PlainObjectType> >
  : evaluator_base<CwiseNullaryOp<NullaryOp,PlainObjectType> >
{
  typedef CwiseNullaryOp<NullaryOp,PlainObjectType> XprType;
  typedef typename internal::remove_all<PlainObjectType>::type PlainObjectTypeCleaned;
  
  enum {
    CoeffReadCost = internal::functor_traits<NullaryOp>::Cost,
    
    Flags = (evaluator<PlainObjectTypeCleaned>::Flags
          &  (  HereditaryBits
              | (functor_has_linear_access<NullaryOp>::ret  ? LinearAccessBit : 0)
              | (functor_traits<NullaryOp>::PacketAccess    ? PacketAccessBit : 0)))
          | (functor_traits<NullaryOp>::IsRepeatable ? 0 : EvalBeforeNestingBit) // FIXME EvalBeforeNestingBit should be needed anymore
  };

  evaluator(const XprType& n) 
    : m_functor(n.functor()) 
  { }

  typedef typename XprType::Index Index;
  typedef typename XprType::CoeffReturnType CoeffReturnType;
  typedef typename XprType::PacketScalar PacketScalar;

  CoeffReturnType coeff(Index row, Index col) const
  {
    return m_functor(row, col);
  }

  CoeffReturnType coeff(Index index) const
  {
    return m_functor(index);
  }

  template<int LoadMode>
  PacketScalar packet(Index row, Index col) const
  {
    return m_functor.packetOp(row, col);
  }

  template<int LoadMode>
  PacketScalar packet(Index index) const
  {
    return m_functor.packetOp(index);
  }

protected:
  const NullaryOp m_functor;
};

// -------------------- CwiseUnaryOp --------------------

template<typename UnaryOp, typename ArgType>
struct unary_evaluator<CwiseUnaryOp<UnaryOp, ArgType>, IndexBased >
  : evaluator_base<CwiseUnaryOp<UnaryOp, ArgType> >
{
  typedef CwiseUnaryOp<UnaryOp, ArgType> XprType;
  
  enum {
    CoeffReadCost = evaluator<ArgType>::CoeffReadCost + functor_traits<UnaryOp>::Cost,
    
    Flags = evaluator<ArgType>::Flags & (
              HereditaryBits | LinearAccessBit | AlignedBit
            | (functor_traits<UnaryOp>::PacketAccess ? PacketAccessBit : 0))
  };

  unary_evaluator(const XprType& op) 
    : m_functor(op.functor()), 
      m_argImpl(op.nestedExpression()) 
  { }

  typedef typename XprType::Index Index;
  typedef typename XprType::CoeffReturnType CoeffReturnType;
  typedef typename XprType::PacketScalar PacketScalar;

  CoeffReturnType coeff(Index row, Index col) const
  {
    return m_functor(m_argImpl.coeff(row, col));
  }

  CoeffReturnType coeff(Index index) const
  {
    return m_functor(m_argImpl.coeff(index));
  }

  template<int LoadMode>
  PacketScalar packet(Index row, Index col) const
  {
    return m_functor.packetOp(m_argImpl.template packet<LoadMode>(row, col));
  }

  template<int LoadMode>
  PacketScalar packet(Index index) const
  {
    return m_functor.packetOp(m_argImpl.template packet<LoadMode>(index));
  }

protected:
  const UnaryOp m_functor;
  typename evaluator<ArgType>::nestedType m_argImpl;
};

// -------------------- CwiseBinaryOp --------------------

// this is a binary expression
template<typename BinaryOp, typename Lhs, typename Rhs>
struct evaluator<CwiseBinaryOp<BinaryOp, Lhs, Rhs> >
  : public binary_evaluator<CwiseBinaryOp<BinaryOp, Lhs, Rhs> >
{
  typedef CwiseBinaryOp<BinaryOp, Lhs, Rhs> XprType;
  typedef binary_evaluator<CwiseBinaryOp<BinaryOp, Lhs, Rhs> > Base;
  
  evaluator(const XprType& xpr) : Base(xpr) {}
};

template<typename BinaryOp, typename Lhs, typename Rhs>
struct binary_evaluator<CwiseBinaryOp<BinaryOp, Lhs, Rhs> >
  : evaluator_base<CwiseBinaryOp<BinaryOp, Lhs, Rhs> >
{
  typedef CwiseBinaryOp<BinaryOp, Lhs, Rhs> XprType;
  
  enum {
    CoeffReadCost = evaluator<Lhs>::CoeffReadCost + evaluator<Rhs>::CoeffReadCost + functor_traits<BinaryOp>::Cost,
    
    LhsFlags = evaluator<Lhs>::Flags,
    RhsFlags = evaluator<Rhs>::Flags,
    SameType = is_same<typename Lhs::Scalar,typename Rhs::Scalar>::value,
    StorageOrdersAgree = (int(LhsFlags)&RowMajorBit)==(int(RhsFlags)&RowMajorBit),
    Flags0 = (int(LhsFlags) | int(RhsFlags)) & (
        HereditaryBits
      | (int(LhsFlags) & int(RhsFlags) &
           ( AlignedBit
           | (StorageOrdersAgree ? LinearAccessBit : 0)
           | (functor_traits<BinaryOp>::PacketAccess && StorageOrdersAgree && SameType ? PacketAccessBit : 0)
           )
        )
     ),
    Flags = (Flags0 & ~RowMajorBit) | (LhsFlags & RowMajorBit)
  };

  binary_evaluator(const XprType& xpr) 
    : m_functor(xpr.functor()),
      m_lhsImpl(xpr.lhs()), 
      m_rhsImpl(xpr.rhs())  
  { }

  typedef typename XprType::Index Index;
  typedef typename XprType::CoeffReturnType CoeffReturnType;
  typedef typename XprType::PacketScalar PacketScalar;

  CoeffReturnType coeff(Index row, Index col) const
  {
    return m_functor(m_lhsImpl.coeff(row, col), m_rhsImpl.coeff(row, col));
  }

  CoeffReturnType coeff(Index index) const
  {
    return m_functor(m_lhsImpl.coeff(index), m_rhsImpl.coeff(index));
  }

  template<int LoadMode>
  PacketScalar packet(Index row, Index col) const
  {
    return m_functor.packetOp(m_lhsImpl.template packet<LoadMode>(row, col),
                              m_rhsImpl.template packet<LoadMode>(row, col));
  }

  template<int LoadMode>
  PacketScalar packet(Index index) const
  {
    return m_functor.packetOp(m_lhsImpl.template packet<LoadMode>(index),
                              m_rhsImpl.template packet<LoadMode>(index));
  }

protected:
  const BinaryOp m_functor;
  typename evaluator<Lhs>::nestedType m_lhsImpl;
  typename evaluator<Rhs>::nestedType m_rhsImpl;
};

// -------------------- CwiseUnaryView --------------------

template<typename UnaryOp, typename ArgType>
struct unary_evaluator<CwiseUnaryView<UnaryOp, ArgType> >
  : evaluator_base<CwiseUnaryView<UnaryOp, ArgType> >
{
  typedef CwiseUnaryView<UnaryOp, ArgType> XprType;
  
  enum {
    CoeffReadCost = evaluator<ArgType>::CoeffReadCost + functor_traits<UnaryOp>::Cost,
    
    Flags = (evaluator<ArgType>::Flags & (HereditaryBits | LinearAccessBit | DirectAccessBit))
  };

  unary_evaluator(const XprType& op) 
    : m_unaryOp(op.functor()), 
      m_argImpl(op.nestedExpression()) 
  { }

  typedef typename XprType::Index Index;
  typedef typename XprType::Scalar Scalar;
  typedef typename XprType::CoeffReturnType CoeffReturnType;

  CoeffReturnType coeff(Index row, Index col) const
  {
    return m_unaryOp(m_argImpl.coeff(row, col));
  }

  CoeffReturnType coeff(Index index) const
  {
    return m_unaryOp(m_argImpl.coeff(index));
  }

  Scalar& coeffRef(Index row, Index col)
  {
    return m_unaryOp(m_argImpl.coeffRef(row, col));
  }

  Scalar& coeffRef(Index index)
  {
    return m_unaryOp(m_argImpl.coeffRef(index));
  }

protected:
  const UnaryOp m_unaryOp;
  typename evaluator<ArgType>::nestedType m_argImpl;
};

// -------------------- Map --------------------

// FIXME perhaps the PlainObjectType could be provided by Derived::PlainObject ?
// but that might complicate template specialization
template<typename Derived, typename PlainObjectType>
struct mapbase_evaluator;

template<typename Derived, typename PlainObjectType>
struct mapbase_evaluator : evaluator_base<Derived>
{
  typedef Derived  XprType;
  typedef typename XprType::PointerType PointerType;
  typedef typename XprType::Index Index;
  typedef typename XprType::Scalar Scalar;
  typedef typename XprType::CoeffReturnType CoeffReturnType;
  typedef typename XprType::PacketScalar PacketScalar;
  typedef typename XprType::PacketReturnType PacketReturnType;
  
  enum {
    IsRowMajor = XprType::RowsAtCompileTime,
    ColsAtCompileTime = XprType::ColsAtCompileTime,
    CoeffReadCost = NumTraits<Scalar>::ReadCost
  };
  
  mapbase_evaluator(const XprType& map) 
    : m_data(const_cast<PointerType>(map.data())),  
      m_xpr(map)
  {
    EIGEN_STATIC_ASSERT(EIGEN_IMPLIES(evaluator<Derived>::Flags&PacketAccessBit, internal::inner_stride_at_compile_time<Derived>::ret==1),
                        PACKET_ACCESS_REQUIRES_TO_HAVE_INNER_STRIDE_FIXED_TO_1);
  }
 
  CoeffReturnType coeff(Index row, Index col) const 
  {
    return m_data[col * m_xpr.colStride() + row * m_xpr.rowStride()];
  }
  
  CoeffReturnType coeff(Index index) const 
  {
    return m_data[index * m_xpr.innerStride()];
  }

  Scalar& coeffRef(Index row, Index col) 
  {
    return m_data[col * m_xpr.colStride() + row * m_xpr.rowStride()];
  }
  
  Scalar& coeffRef(Index index) 
  {
    return m_data[index * m_xpr.innerStride()];
  }
 
  template<int LoadMode> 
  PacketReturnType packet(Index row, Index col) const 
  {
    PointerType ptr = m_data + row * m_xpr.rowStride() + col * m_xpr.colStride();
    return internal::ploadt<PacketScalar, LoadMode>(ptr);
  }

  template<int LoadMode> 
  PacketReturnType packet(Index index) const 
  {
    return internal::ploadt<PacketScalar, LoadMode>(m_data + index * m_xpr.innerStride());
  }
  
  template<int StoreMode> 
  void writePacket(Index row, Index col, const PacketScalar& x) 
  {
    PointerType ptr = m_data + row * m_xpr.rowStride() + col * m_xpr.colStride();
    return internal::pstoret<Scalar, PacketScalar, StoreMode>(ptr, x);
  }
  
  template<int StoreMode> 
  void writePacket(Index index, const PacketScalar& x) 
  {
    internal::pstoret<Scalar, PacketScalar, StoreMode>(m_data + index * m_xpr.innerStride(), x);
  }
 
protected:
  PointerType m_data;
  const XprType& m_xpr;
};

template<typename PlainObjectType, int MapOptions, typename StrideType> 
struct evaluator<Map<PlainObjectType, MapOptions, StrideType> >
  : public mapbase_evaluator<Map<PlainObjectType, MapOptions, StrideType>, PlainObjectType>
{
  typedef Map<PlainObjectType, MapOptions, StrideType> XprType;
  typedef typename XprType::Scalar Scalar;
  
  enum {
    InnerStrideAtCompileTime = StrideType::InnerStrideAtCompileTime == 0
                             ? int(PlainObjectType::InnerStrideAtCompileTime)
                             : int(StrideType::InnerStrideAtCompileTime),
    OuterStrideAtCompileTime = StrideType::OuterStrideAtCompileTime == 0
                             ? int(PlainObjectType::OuterStrideAtCompileTime)
                             : int(StrideType::OuterStrideAtCompileTime),
    HasNoInnerStride = InnerStrideAtCompileTime == 1,
    HasNoOuterStride = StrideType::OuterStrideAtCompileTime == 0,
    HasNoStride = HasNoInnerStride && HasNoOuterStride,
    IsAligned = bool(EIGEN_ALIGN) && ((int(MapOptions)&Aligned)==Aligned),
    IsDynamicSize = PlainObjectType::SizeAtCompileTime==Dynamic,
    KeepsPacketAccess = bool(HasNoInnerStride)
                        && ( bool(IsDynamicSize)
                           || HasNoOuterStride
                           || ( OuterStrideAtCompileTime!=Dynamic
                           && ((static_cast<int>(sizeof(Scalar))*OuterStrideAtCompileTime)%16)==0 ) ),
    Flags0 = evaluator<PlainObjectType>::Flags,
    Flags1 = IsAligned ? (int(Flags0) | AlignedBit) : (int(Flags0) & ~AlignedBit),
    Flags2 = (bool(HasNoStride) || bool(PlainObjectType::IsVectorAtCompileTime))
           ? int(Flags1) : int(Flags1 & ~LinearAccessBit),
    Flags = KeepsPacketAccess ? int(Flags2) : (int(Flags2) & ~PacketAccessBit)
  };

  evaluator(const XprType& map) 
    : mapbase_evaluator<XprType, PlainObjectType>(map) 
  { }
};

// -------------------- Ref --------------------

template<typename PlainObjectType, int RefOptions, typename StrideType> 
struct evaluator<Ref<PlainObjectType, RefOptions, StrideType> >
  : public mapbase_evaluator<Ref<PlainObjectType, RefOptions, StrideType>, PlainObjectType>
{
  typedef Ref<PlainObjectType, RefOptions, StrideType> XprType;
  
  enum {
    Flags = evaluator<Map<PlainObjectType, RefOptions, StrideType> >::Flags
  };

  evaluator(const XprType& ref) 
    : mapbase_evaluator<XprType, PlainObjectType>(ref) 
  { }
};

// -------------------- Block --------------------

template<typename ArgType, int BlockRows, int BlockCols, bool InnerPanel,
         bool HasDirectAccess = internal::has_direct_access<ArgType>::ret> struct block_evaluator;
         
template<typename ArgType, int BlockRows, int BlockCols, bool InnerPanel> 
struct evaluator<Block<ArgType, BlockRows, BlockCols, InnerPanel> >
  : block_evaluator<ArgType, BlockRows, BlockCols, InnerPanel>
{
  typedef Block<ArgType, BlockRows, BlockCols, InnerPanel> XprType;
  typedef typename XprType::Scalar Scalar; 
  
  enum {
    CoeffReadCost = evaluator<ArgType>::CoeffReadCost,
    
    RowsAtCompileTime = traits<XprType>::RowsAtCompileTime,
    ColsAtCompileTime = traits<XprType>::ColsAtCompileTime,
    MaxRowsAtCompileTime = traits<XprType>::MaxRowsAtCompileTime,
    MaxColsAtCompileTime = traits<XprType>::MaxColsAtCompileTime,
    
    ArgTypeIsRowMajor = (int(evaluator<ArgType>::Flags)&RowMajorBit) != 0,
    IsRowMajor = (MaxRowsAtCompileTime==1 && MaxColsAtCompileTime!=1) ? 1
               : (MaxColsAtCompileTime==1 && MaxRowsAtCompileTime!=1) ? 0
               : ArgTypeIsRowMajor,
    HasSameStorageOrderAsArgType = (IsRowMajor == ArgTypeIsRowMajor),
    InnerSize = IsRowMajor ? int(ColsAtCompileTime) : int(RowsAtCompileTime),
    InnerStrideAtCompileTime = HasSameStorageOrderAsArgType
                             ? int(inner_stride_at_compile_time<ArgType>::ret)
                             : int(outer_stride_at_compile_time<ArgType>::ret),
    OuterStrideAtCompileTime = HasSameStorageOrderAsArgType
                             ? int(outer_stride_at_compile_time<ArgType>::ret)
                             : int(inner_stride_at_compile_time<ArgType>::ret),
    MaskPacketAccessBit = (InnerSize == Dynamic || (InnerSize % packet_traits<Scalar>::size) == 0)
                       && (InnerStrideAtCompileTime == 1)
                        ? PacketAccessBit : 0,
    MaskAlignedBit = (InnerPanel && (OuterStrideAtCompileTime!=Dynamic) && (((OuterStrideAtCompileTime * int(sizeof(Scalar))) % 16) == 0)) ? AlignedBit : 0,
    FlagsLinearAccessBit = (RowsAtCompileTime == 1 || ColsAtCompileTime == 1) ? LinearAccessBit : 0,
    FlagsRowMajorBit = XprType::Flags&RowMajorBit,
    Flags0 = evaluator<ArgType>::Flags & ( (HereditaryBits & ~RowMajorBit) |
                                           DirectAccessBit |
                                           MaskPacketAccessBit |
                                           MaskAlignedBit),
    Flags = Flags0 | FlagsLinearAccessBit | FlagsRowMajorBit
  };
  typedef block_evaluator<ArgType, BlockRows, BlockCols, InnerPanel> block_evaluator_type;
  evaluator(const XprType& block) : block_evaluator_type(block) {}
};

template<typename ArgType, int BlockRows, int BlockCols, bool InnerPanel>
struct block_evaluator<ArgType, BlockRows, BlockCols, InnerPanel, /*HasDirectAccess*/ false>
  : evaluator_base<Block<ArgType, BlockRows, BlockCols, InnerPanel> >
{
  typedef Block<ArgType, BlockRows, BlockCols, InnerPanel> XprType;

  block_evaluator(const XprType& block) 
    : m_argImpl(block.nestedExpression()), 
      m_startRow(block.startRow()), 
      m_startCol(block.startCol()) 
  { }
 
  typedef typename XprType::Index Index;
  typedef typename XprType::Scalar Scalar;
  typedef typename XprType::CoeffReturnType CoeffReturnType;
  typedef typename XprType::PacketScalar PacketScalar;
  typedef typename XprType::PacketReturnType PacketReturnType;

  enum {
    RowsAtCompileTime = XprType::RowsAtCompileTime
  };
 
  CoeffReturnType coeff(Index row, Index col) const 
  { 
    return m_argImpl.coeff(m_startRow.value() + row, m_startCol.value() + col); 
  }
  
  CoeffReturnType coeff(Index index) const 
  { 
    return coeff(RowsAtCompileTime == 1 ? 0 : index, RowsAtCompileTime == 1 ? index : 0);
  }

  Scalar& coeffRef(Index row, Index col) 
  { 
    return m_argImpl.coeffRef(m_startRow.value() + row, m_startCol.value() + col); 
  }
  
  Scalar& coeffRef(Index index) 
  { 
    return coeffRef(RowsAtCompileTime == 1 ? 0 : index, RowsAtCompileTime == 1 ? index : 0);
  }
 
  template<int LoadMode> 
  PacketReturnType packet(Index row, Index col) const 
  { 
    return m_argImpl.template packet<LoadMode>(m_startRow.value() + row, m_startCol.value() + col); 
  }

  template<int LoadMode> 
  PacketReturnType packet(Index index) const 
  { 
    return packet<LoadMode>(RowsAtCompileTime == 1 ? 0 : index,
                            RowsAtCompileTime == 1 ? index : 0);
  }
  
  template<int StoreMode> 
  void writePacket(Index row, Index col, const PacketScalar& x) 
  { 
    return m_argImpl.template writePacket<StoreMode>(m_startRow.value() + row, m_startCol.value() + col, x); 
  }
  
  template<int StoreMode> 
  void writePacket(Index index, const PacketScalar& x) 
  { 
    return writePacket<StoreMode>(RowsAtCompileTime == 1 ? 0 : index,
                                  RowsAtCompileTime == 1 ? index : 0,
                                  x);
  }
 
protected:
  typename evaluator<ArgType>::nestedType m_argImpl;
  const variable_if_dynamic<Index, ArgType::RowsAtCompileTime == 1 ? 0 : Dynamic> m_startRow;
  const variable_if_dynamic<Index, ArgType::ColsAtCompileTime == 1 ? 0 : Dynamic> m_startCol;
};

// TODO: This evaluator does not actually use the child evaluator; 
// all action is via the data() as returned by the Block expression.

template<typename ArgType, int BlockRows, int BlockCols, bool InnerPanel> 
struct block_evaluator<ArgType, BlockRows, BlockCols, InnerPanel, /* HasDirectAccess */ true>
  : mapbase_evaluator<Block<ArgType, BlockRows, BlockCols, InnerPanel>,
                      typename Block<ArgType, BlockRows, BlockCols, InnerPanel>::PlainObject>
{
  typedef Block<ArgType, BlockRows, BlockCols, InnerPanel> XprType;

  block_evaluator(const XprType& block) 
    : mapbase_evaluator<XprType, typename XprType::PlainObject>(block) 
  {
    // FIXME this should be an internal assertion
    eigen_assert(EIGEN_IMPLIES(evaluator<XprType>::Flags&AlignedBit, (size_t(block.data()) % 16) == 0) && "data is not aligned");
  }
};


// -------------------- Select --------------------
// TODO shall we introduce a ternary_evaluator?

// TODO enable vectorization for Select
template<typename ConditionMatrixType, typename ThenMatrixType, typename ElseMatrixType>
struct evaluator<Select<ConditionMatrixType, ThenMatrixType, ElseMatrixType> >
  : evaluator_base<Select<ConditionMatrixType, ThenMatrixType, ElseMatrixType> >
{
  typedef Select<ConditionMatrixType, ThenMatrixType, ElseMatrixType> XprType;
  enum {
    CoeffReadCost = evaluator<ConditionMatrixType>::CoeffReadCost
                  + EIGEN_SIZE_MAX(evaluator<ThenMatrixType>::CoeffReadCost,
                                   evaluator<ElseMatrixType>::CoeffReadCost),

    Flags = (unsigned int)evaluator<ThenMatrixType>::Flags & evaluator<ElseMatrixType>::Flags & HereditaryBits
  };

  evaluator(const XprType& select) 
    : m_conditionImpl(select.conditionMatrix()),
      m_thenImpl(select.thenMatrix()),
      m_elseImpl(select.elseMatrix())
  { }
 
  typedef typename XprType::Index Index;
  typedef typename XprType::CoeffReturnType CoeffReturnType;

  CoeffReturnType coeff(Index row, Index col) const
  {
    if (m_conditionImpl.coeff(row, col))
      return m_thenImpl.coeff(row, col);
    else
      return m_elseImpl.coeff(row, col);
  }

  CoeffReturnType coeff(Index index) const
  {
    if (m_conditionImpl.coeff(index))
      return m_thenImpl.coeff(index);
    else
      return m_elseImpl.coeff(index);
  }
 
protected:
  typename evaluator<ConditionMatrixType>::nestedType m_conditionImpl;
  typename evaluator<ThenMatrixType>::nestedType m_thenImpl;
  typename evaluator<ElseMatrixType>::nestedType m_elseImpl;
};


// -------------------- Replicate --------------------

template<typename ArgType, int RowFactor, int ColFactor> 
struct unary_evaluator<Replicate<ArgType, RowFactor, ColFactor> >
  : evaluator_base<Replicate<ArgType, RowFactor, ColFactor> >
{
  typedef Replicate<ArgType, RowFactor, ColFactor> XprType;
  typedef typename XprType::Index Index;
  typedef typename XprType::CoeffReturnType CoeffReturnType;
  typedef typename XprType::PacketReturnType PacketReturnType;
  enum {
    Factor = (RowFactor==Dynamic || ColFactor==Dynamic) ? Dynamic : RowFactor*ColFactor
  };
  typedef typename internal::nested_eval<ArgType,Factor>::type ArgTypeNested;
  typedef typename internal::remove_all<ArgTypeNested>::type ArgTypeNestedCleaned;
  
  enum {
    CoeffReadCost = evaluator<ArgTypeNestedCleaned>::CoeffReadCost,
    
    Flags = (evaluator<ArgTypeNestedCleaned>::Flags & HereditaryBits & ~RowMajorBit) | (traits<XprType>::Flags & RowMajorBit)
  };

  unary_evaluator(const XprType& replicate) 
    : m_arg(replicate.nestedExpression()),
      m_argImpl(m_arg),
      m_rows(replicate.nestedExpression().rows()),
      m_cols(replicate.nestedExpression().cols())
  {}
 
  CoeffReturnType coeff(Index row, Index col) const
  {
    // try to avoid using modulo; this is a pure optimization strategy
    const Index actual_row = internal::traits<XprType>::RowsAtCompileTime==1 ? 0
                           : RowFactor==1 ? row
                           : row % m_rows.value();
    const Index actual_col = internal::traits<XprType>::ColsAtCompileTime==1 ? 0
                           : ColFactor==1 ? col
                           : col % m_cols.value();
    
    return m_argImpl.coeff(actual_row, actual_col);
  }

  template<int LoadMode>
  PacketReturnType packet(Index row, Index col) const
  {
    const Index actual_row = internal::traits<XprType>::RowsAtCompileTime==1 ? 0
                           : RowFactor==1 ? row
                           : row % m_rows.value();
    const Index actual_col = internal::traits<XprType>::ColsAtCompileTime==1 ? 0
                           : ColFactor==1 ? col
                           : col % m_cols.value();

    return m_argImpl.template packet<LoadMode>(actual_row, actual_col);
  }
 
protected:
  const ArgTypeNested m_arg; // FIXME is it OK to store both the argument and its evaluator?? (we have the same situation in evaluator_product)
  typename evaluator<ArgTypeNestedCleaned>::nestedType m_argImpl;
  const variable_if_dynamic<Index, ArgType::RowsAtCompileTime> m_rows;
  const variable_if_dynamic<Index, ArgType::ColsAtCompileTime> m_cols;
};


// -------------------- PartialReduxExpr --------------------
//
// This is a wrapper around the expression object. 
// TODO: Find out how to write a proper evaluator without duplicating
//       the row() and col() member functions.

template< typename ArgType, typename MemberOp, int Direction>
struct evaluator<PartialReduxExpr<ArgType, MemberOp, Direction> >
  : evaluator_base<PartialReduxExpr<ArgType, MemberOp, Direction> >
{
  typedef PartialReduxExpr<ArgType, MemberOp, Direction> XprType;
  typedef typename XprType::Scalar InputScalar;
  enum {
    TraversalSize = Direction==Vertical ? ArgType::RowsAtCompileTime :  XprType::ColsAtCompileTime
  };
  typedef typename MemberOp::template Cost<InputScalar,int(TraversalSize)> CostOpType;
  enum {
    CoeffReadCost = TraversalSize==Dynamic ? Dynamic
                  : TraversalSize * evaluator<ArgType>::CoeffReadCost + int(CostOpType::value),
    
    Flags = (traits<XprType>::Flags&RowMajorBit) | (evaluator<ArgType>::Flags&HereditaryBits)
  };

  evaluator(const XprType expr)
    : m_expr(expr)
  {}

  typedef typename XprType::Index Index;
  typedef typename XprType::CoeffReturnType CoeffReturnType;
 
  CoeffReturnType coeff(Index row, Index col) const 
  { 
    return m_expr.coeff(row, col);
  }
  
  CoeffReturnType coeff(Index index) const 
  { 
    return m_expr.coeff(index);
  }

protected:
  const XprType m_expr;
};


// -------------------- MatrixWrapper and ArrayWrapper --------------------
//
// evaluator_wrapper_base<T> is a common base class for the
// MatrixWrapper and ArrayWrapper evaluators.

template<typename XprType>
struct evaluator_wrapper_base
  : evaluator_base<XprType>
{
  typedef typename remove_all<typename XprType::NestedExpressionType>::type ArgType;
  enum {
    CoeffReadCost = evaluator<ArgType>::CoeffReadCost,
    Flags = evaluator<ArgType>::Flags
  };

  evaluator_wrapper_base(const ArgType& arg) : m_argImpl(arg) {}

  typedef typename ArgType::Index Index;
  typedef typename ArgType::Scalar Scalar;
  typedef typename ArgType::CoeffReturnType CoeffReturnType;
  typedef typename ArgType::PacketScalar PacketScalar;
  typedef typename ArgType::PacketReturnType PacketReturnType;

  CoeffReturnType coeff(Index row, Index col) const
  {
    return m_argImpl.coeff(row, col);
  }

  CoeffReturnType coeff(Index index) const
  {
    return m_argImpl.coeff(index);
  }

  Scalar& coeffRef(Index row, Index col)
  {
    return m_argImpl.coeffRef(row, col);
  }

  Scalar& coeffRef(Index index)
  {
    return m_argImpl.coeffRef(index);
  }

  template<int LoadMode> 
  PacketReturnType packet(Index row, Index col) const
  {
    return m_argImpl.template packet<LoadMode>(row, col);
  }

  template<int LoadMode> 
  PacketReturnType packet(Index index) const
  {
    return m_argImpl.template packet<LoadMode>(index);
  }

  template<int StoreMode> 
  void writePacket(Index row, Index col, const PacketScalar& x)
  {
    m_argImpl.template writePacket<StoreMode>(row, col, x);
  }

  template<int StoreMode> 
  void writePacket(Index index, const PacketScalar& x)
  {
    m_argImpl.template writePacket<StoreMode>(index, x);
  }

protected:
  typename evaluator<ArgType>::nestedType m_argImpl;
};

template<typename TArgType>
struct unary_evaluator<MatrixWrapper<TArgType> >
  : evaluator_wrapper_base<MatrixWrapper<TArgType> >
{
  typedef MatrixWrapper<TArgType> XprType;

  unary_evaluator(const XprType& wrapper) 
    : evaluator_wrapper_base<MatrixWrapper<TArgType> >(wrapper.nestedExpression())
  { }
};

template<typename TArgType>
struct unary_evaluator<ArrayWrapper<TArgType> >
  : evaluator_wrapper_base<ArrayWrapper<TArgType> >
{
  typedef ArrayWrapper<TArgType> XprType;

  unary_evaluator(const XprType& wrapper) 
    : evaluator_wrapper_base<ArrayWrapper<TArgType> >(wrapper.nestedExpression())
  { }
};


// -------------------- Reverse --------------------

// defined in Reverse.h:
template<typename PacketScalar, bool ReversePacket> struct reverse_packet_cond;

template<typename ArgType, int Direction>
struct unary_evaluator<Reverse<ArgType, Direction> >
  : evaluator_base<Reverse<ArgType, Direction> >
{
  typedef Reverse<ArgType, Direction> XprType;
  typedef typename XprType::Index Index;
  typedef typename XprType::Scalar Scalar;
  typedef typename XprType::CoeffReturnType CoeffReturnType;
  typedef typename XprType::PacketScalar PacketScalar;
  typedef typename XprType::PacketReturnType PacketReturnType;

  enum {
    PacketSize = internal::packet_traits<Scalar>::size,
    IsRowMajor = XprType::IsRowMajor,
    IsColMajor = !IsRowMajor,
    ReverseRow = (Direction == Vertical)   || (Direction == BothDirections),
    ReverseCol = (Direction == Horizontal) || (Direction == BothDirections),
    OffsetRow  = ReverseRow && IsColMajor ? PacketSize : 1,
    OffsetCol  = ReverseCol && IsRowMajor ? PacketSize : 1,
    ReversePacket = (Direction == BothDirections)
                    || ((Direction == Vertical)   && IsColMajor)
                    || ((Direction == Horizontal) && IsRowMajor),
                    
    CoeffReadCost = evaluator<ArgType>::CoeffReadCost,
    
    // let's enable LinearAccess only with vectorization because of the product overhead
    // FIXME enable DirectAccess with negative strides?
    Flags0 = evaluator<ArgType>::Flags,
    LinearAccess = ( (Direction==BothDirections) && (int(Flags0)&PacketAccessBit) )
                 ? LinearAccessBit : 0,

    Flags = int(Flags0) & (HereditaryBits | PacketAccessBit | LinearAccess)
  };
  typedef internal::reverse_packet_cond<PacketScalar,ReversePacket> reverse_packet;

  unary_evaluator(const XprType& reverse) 
    : m_argImpl(reverse.nestedExpression()),
      m_rows(ReverseRow ? reverse.nestedExpression().rows() : 0),
      m_cols(ReverseCol ? reverse.nestedExpression().cols() : 0)
  { }
 
  CoeffReturnType coeff(Index row, Index col) const
  {
    return m_argImpl.coeff(ReverseRow ? m_rows.value() - row - 1 : row,
                           ReverseCol ? m_cols.value() - col - 1 : col);
  }

  CoeffReturnType coeff(Index index) const
  {
    return m_argImpl.coeff(m_rows.value() * m_cols.value() - index - 1);
  }

  Scalar& coeffRef(Index row, Index col)
  {
    return m_argImpl.coeffRef(ReverseRow ? m_rows.value() - row - 1 : row,
                              ReverseCol ? m_cols.value() - col - 1 : col);
  }

  Scalar& coeffRef(Index index)
  {
    return m_argImpl.coeffRef(m_rows.value() * m_cols.value() - index - 1);
  }

  template<int LoadMode>
  PacketScalar packet(Index row, Index col) const
  {
    return reverse_packet::run(m_argImpl.template packet<LoadMode>(
                                  ReverseRow ? m_rows.value() - row - OffsetRow : row,
                                  ReverseCol ? m_cols.value() - col - OffsetCol : col));
  }

  template<int LoadMode>
  PacketScalar packet(Index index) const
  {
    return preverse(m_argImpl.template packet<LoadMode>(m_rows.value() * m_cols.value() - index - PacketSize));
  }

  template<int LoadMode>
  void writePacket(Index row, Index col, const PacketScalar& x)
  {
    m_argImpl.template writePacket<LoadMode>(
                                  ReverseRow ? m_rows.value() - row - OffsetRow : row,
                                  ReverseCol ? m_cols.value() - col - OffsetCol : col,
                                  reverse_packet::run(x));
  }

  template<int LoadMode>
  void writePacket(Index index, const PacketScalar& x)
  {
    m_argImpl.template writePacket<LoadMode>
      (m_rows.value() * m_cols.value() - index - PacketSize, preverse(x));
  }
 
protected:
  typename evaluator<ArgType>::nestedType m_argImpl;

  // If we do not reverse rows, then we do not need to know the number of rows; same for columns
  const variable_if_dynamic<Index, ReverseRow ? ArgType::RowsAtCompileTime : 0> m_rows;
  const variable_if_dynamic<Index, ReverseCol ? ArgType::ColsAtCompileTime : 0> m_cols;
};


// -------------------- Diagonal --------------------

template<typename ArgType, int DiagIndex>
struct evaluator<Diagonal<ArgType, DiagIndex> >
  : evaluator_base<Diagonal<ArgType, DiagIndex> >
{
  typedef Diagonal<ArgType, DiagIndex> XprType;
  
  enum {
    CoeffReadCost = evaluator<ArgType>::CoeffReadCost,
    
    Flags = (unsigned int)evaluator<ArgType>::Flags & (HereditaryBits | LinearAccessBit | DirectAccessBit) & ~RowMajorBit
  };

  evaluator(const XprType& diagonal) 
    : m_argImpl(diagonal.nestedExpression()),
      m_index(diagonal.index())
  { }
 
  typedef typename XprType::Index Index;
  typedef typename XprType::Scalar Scalar;
  typedef typename XprType::CoeffReturnType CoeffReturnType;

  CoeffReturnType coeff(Index row, Index) const
  {
    return m_argImpl.coeff(row + rowOffset(), row + colOffset());
  }

  CoeffReturnType coeff(Index index) const
  {
    return m_argImpl.coeff(index + rowOffset(), index + colOffset());
  }

  Scalar& coeffRef(Index row, Index)
  {
    return m_argImpl.coeffRef(row + rowOffset(), row + colOffset());
  }

  Scalar& coeffRef(Index index)
  {
    return m_argImpl.coeffRef(index + rowOffset(), index + colOffset());
  }

protected:
  typename evaluator<ArgType>::nestedType m_argImpl;
  const internal::variable_if_dynamicindex<Index, XprType::DiagIndex> m_index;

private:
  EIGEN_STRONG_INLINE Index rowOffset() const { return m_index.value() > 0 ? 0 : -m_index.value(); }
  EIGEN_STRONG_INLINE Index colOffset() const { return m_index.value() > 0 ? m_index.value() : 0; }
};

<<<<<<< HEAD


//----------------------------------------------------------------------
// deprecated code
//----------------------------------------------------------------------

// -------------------- EvalToTemp --------------------

// expression class for evaluating nested expression to a temporary

template<typename ArgType> class EvalToTemp;

template<typename ArgType>
struct traits<EvalToTemp<ArgType> >
  : public traits<ArgType>
{ };

template<typename ArgType>
class EvalToTemp
  : public dense_xpr_base<EvalToTemp<ArgType> >::type
{
 public:
 
  typedef typename dense_xpr_base<EvalToTemp>::type Base;
  EIGEN_GENERIC_PUBLIC_INTERFACE(EvalToTemp)
 
  EvalToTemp(const ArgType& arg)
    : m_arg(arg)
  { }
 
  const ArgType& arg() const
  {
    return m_arg;
  }

  Index rows() const 
  {
    return m_arg.rows();
  }

  Index cols() const 
  {
    return m_arg.cols();
  }

 private:
  const ArgType& m_arg;
};
 
template<typename ArgType>
struct evaluator<EvalToTemp<ArgType> >
  : public evaluator<typename ArgType::PlainObject>::type
{
  typedef EvalToTemp<ArgType>                   XprType;
  typedef typename ArgType::PlainObject         PlainObject;
  typedef typename evaluator<PlainObject>::type Base;
  
  typedef evaluator type;
  typedef evaluator nestedType;

  evaluator(const XprType& xpr) 
    : m_result(xpr.rows(), xpr.cols())
  {
    ::new (static_cast<Base*>(this)) Base(m_result);
    // TODO we should simply do m_result(xpr.arg());
    call_dense_assignment_loop(m_result, xpr.arg());
  }

  // This constructor is used when nesting an EvalTo evaluator in another evaluator
  evaluator(const ArgType& arg) 
    : m_result(arg.rows(), arg.cols())
  {
    ::new (static_cast<Base*>(this)) Base(m_result);
    // TODO we should simply do m_result(xpr.arg());
    call_dense_assignment_loop(m_result, arg);
  }

protected:
=======
// -------------------- ReturnByValue --------------------

// Expression is evaluated in a temporary; default implementation of Assignment is bypassed so that
// when a ReturnByValue expression is assigned, the evaluator is not constructed.
// TODO: Finalize port to new regime; ReturnByValue should not exist in the expression world

template<typename Derived>
struct evaluator<ReturnByValue<Derived> > 
  : evaluator<typename ReturnByValue<Derived>::PlainObject>::type
{
  typedef typename ReturnByValue<Derived>::PlainObject PlainObject;
  typedef typename evaluator<PlainObject>::type Base;

  typedef evaluator type;
  typedef evaluator nestedType;
  
  evaluator(const ReturnByValue<Derived>& xpr)
    : m_result(xpr.rows(), xpr.cols())
  {
    ::new (static_cast<Base*>(this)) Base(m_result);
    xpr.evalTo(m_result);
  }

>>>>>>> ffc995c9
  PlainObject m_result;
};

} // namespace internal

} // end namespace Eigen

#endif // EIGEN_COREEVALUATORS_H<|MERGE_RESOLUTION|>--- conflicted
+++ resolved
@@ -1240,8 +1240,6 @@
   EIGEN_STRONG_INLINE Index colOffset() const { return m_index.value() > 0 ? m_index.value() : 0; }
 };
 
-<<<<<<< HEAD
-
 
 //----------------------------------------------------------------------
 // deprecated code
@@ -1319,31 +1317,6 @@
   }
 
 protected:
-=======
-// -------------------- ReturnByValue --------------------
-
-// Expression is evaluated in a temporary; default implementation of Assignment is bypassed so that
-// when a ReturnByValue expression is assigned, the evaluator is not constructed.
-// TODO: Finalize port to new regime; ReturnByValue should not exist in the expression world
-
-template<typename Derived>
-struct evaluator<ReturnByValue<Derived> > 
-  : evaluator<typename ReturnByValue<Derived>::PlainObject>::type
-{
-  typedef typename ReturnByValue<Derived>::PlainObject PlainObject;
-  typedef typename evaluator<PlainObject>::type Base;
-
-  typedef evaluator type;
-  typedef evaluator nestedType;
-  
-  evaluator(const ReturnByValue<Derived>& xpr)
-    : m_result(xpr.rows(), xpr.cols())
-  {
-    ::new (static_cast<Base*>(this)) Base(m_result);
-    xpr.evalTo(m_result);
-  }
-
->>>>>>> ffc995c9
   PlainObject m_result;
 };
 
