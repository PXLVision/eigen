// This file is part of Eigen, a lightweight C++ template library
// for linear algebra.
//
// Copyright (C) 2008-2010 Gael Guennebaud <gael.guennebaud@inria.fr>
// Copyright (C) 2008-2009 Benoit Jacob <jacob.benoit.1@gmail.com>
// Copyright (C) 2009 Kenneth Riddile <kfriddile@yahoo.com>
// Copyright (C) 2010 Hauke Heibel <hauke.heibel@gmail.com>
// Copyright (C) 2010 Thomas Capricelli <orzel@freehackers.org>
// Copyright (C) 2013 Pavel Holoborodko <pavel@holoborodko.com>
//
// This Source Code Form is subject to the terms of the Mozilla
// Public License v. 2.0. If a copy of the MPL was not distributed
// with this file, You can obtain one at http://mozilla.org/MPL/2.0/.


/*****************************************************************************
*** Platform checks for aligned malloc functions                           ***
*****************************************************************************/

#ifndef EIGEN_MEMORY_H
#define EIGEN_MEMORY_H

#ifndef EIGEN_MALLOC_ALREADY_ALIGNED

// Try to determine automatically if malloc is already aligned.

// On 64-bit systems, glibc's malloc returns 16-byte-aligned pointers, see:
//   http://www.gnu.org/s/libc/manual/html_node/Aligned-Memory-Blocks.html
// This is true at least since glibc 2.8.
// This leaves the question how to detect 64-bit. According to this document,
//   http://gcc.fyxm.net/summit/2003/Porting%20to%2064%20bit.pdf
// page 114, "[The] LP64 model [...] is used by all 64-bit UNIX ports" so it's indeed
// quite safe, at least within the context of glibc, to equate 64-bit with LP64.
#if defined(__GLIBC__) && ((__GLIBC__>=2 && __GLIBC_MINOR__ >= 8) || __GLIBC__>2) \
 && defined(__LP64__) && ! defined( __SANITIZE_ADDRESS__ ) && (EIGEN_ALIGN_BYTES == 16)
  #define EIGEN_GLIBC_MALLOC_ALREADY_ALIGNED 1
#else
  #define EIGEN_GLIBC_MALLOC_ALREADY_ALIGNED 0
#endif

// FreeBSD 6 seems to have 16-byte aligned malloc
//   See http://svn.freebsd.org/viewvc/base/stable/6/lib/libc/stdlib/malloc.c?view=markup
// FreeBSD 7 seems to have 16-byte aligned malloc except on ARM and MIPS architectures
//   See http://svn.freebsd.org/viewvc/base/stable/7/lib/libc/stdlib/malloc.c?view=markup
#if defined(__FreeBSD__) && !defined(__arm__) && !defined(__mips__) && (EIGEN_ALIGN_BYTES == 16)
  #define EIGEN_FREEBSD_MALLOC_ALREADY_ALIGNED 1
#else
  #define EIGEN_FREEBSD_MALLOC_ALREADY_ALIGNED 0
#endif

#if (defined(__APPLE__) && (EIGEN_ALIGN_BYTES == 16)) \
 || (defined(_WIN64) && (EIGEN_ALIGN_BYTES == 16))   \
 || EIGEN_GLIBC_MALLOC_ALREADY_ALIGNED \
 || EIGEN_FREEBSD_MALLOC_ALREADY_ALIGNED
  #define EIGEN_MALLOC_ALREADY_ALIGNED 1
#else
  #define EIGEN_MALLOC_ALREADY_ALIGNED 0
#endif

#endif

// See bug 554 (http://eigen.tuxfamily.org/bz/show_bug.cgi?id=554)
// It seems to be unsafe to check _POSIX_ADVISORY_INFO without including unistd.h first.
// Currently, let's include it only on unix systems:
#if defined(__unix__) || defined(__unix)
  #include <unistd.h>
  #if ((defined __QNXNTO__) || (defined _GNU_SOURCE) || ((defined _XOPEN_SOURCE) && (_XOPEN_SOURCE >= 600))) && (defined _POSIX_ADVISORY_INFO) && (_POSIX_ADVISORY_INFO > 0)
    #define EIGEN_HAS_POSIX_MEMALIGN 1
  #endif
#endif

#ifndef EIGEN_HAS_POSIX_MEMALIGN
  #define EIGEN_HAS_POSIX_MEMALIGN 0
#endif

#if defined EIGEN_VECTORIZE_SSE || defined EIGEN_VECTORIZE_AVX
  #define EIGEN_HAS_MM_MALLOC 1
#else
  #define EIGEN_HAS_MM_MALLOC 0
#endif

namespace Eigen {

namespace internal {

EIGEN_DEVICE_FUNC 
inline void throw_std_bad_alloc()
{
  #ifdef EIGEN_EXCEPTIONS
    throw std::bad_alloc();
  #else
    std::size_t huge = -1;
    new int[huge];
  #endif
}

/*****************************************************************************
*** Implementation of handmade aligned functions                           ***
*****************************************************************************/

/* ----- Hand made implementations of aligned malloc/free and realloc ----- */

/** \internal Like malloc, but the returned pointer is guaranteed to be 16-byte aligned.
  * Fast, but wastes 16 additional bytes of memory. Does not throw any exception.
  */
inline void* handmade_aligned_malloc(std::size_t size)
{
  void *original = std::malloc(size+EIGEN_ALIGN_BYTES);
  if (original == 0) return 0;
  void *aligned = reinterpret_cast<void*>((reinterpret_cast<std::size_t>(original) & ~(std::size_t(EIGEN_ALIGN_BYTES-1))) + EIGEN_ALIGN_BYTES);
  *(reinterpret_cast<void**>(aligned) - 1) = original;
  return aligned;
}

/** \internal Frees memory allocated with handmade_aligned_malloc */
inline void handmade_aligned_free(void *ptr)
{
  if (ptr) std::free(*(reinterpret_cast<void**>(ptr) - 1));
}

/** \internal
  * \brief Reallocates aligned memory.
  * Since we know that our handmade version is based on std::realloc
  * we can use std::realloc to implement efficient reallocation.
  */
inline void* handmade_aligned_realloc(void* ptr, std::size_t size, std::size_t = 0)
{
  if (ptr == 0) return handmade_aligned_malloc(size);
  void *original = *(reinterpret_cast<void**>(ptr) - 1);
  std::ptrdiff_t previous_offset = static_cast<char *>(ptr)-static_cast<char *>(original);
  original = std::realloc(original,size+EIGEN_ALIGN_BYTES);
  if (original == 0) return 0;
  void *aligned = reinterpret_cast<void*>((reinterpret_cast<std::size_t>(original) & ~(std::size_t(EIGEN_ALIGN_BYTES-1))) + EIGEN_ALIGN_BYTES);
  void *previous_aligned = static_cast<char *>(original)+previous_offset;
  if(aligned!=previous_aligned)
    std::memmove(aligned, previous_aligned, size);
  
  *(reinterpret_cast<void**>(aligned) - 1) = original;
  return aligned;
}

/*****************************************************************************
*** Implementation of generic aligned realloc (when no realloc can be used)***
*****************************************************************************/

void* aligned_malloc(std::size_t size);
void  aligned_free(void *ptr);

/** \internal
  * \brief Reallocates aligned memory.
  * Allows reallocation with aligned ptr types. This implementation will
  * always create a new memory chunk and copy the old data.
  */
inline void* generic_aligned_realloc(void* ptr, size_t size, size_t old_size)
{
  if (ptr==0)
    return aligned_malloc(size);

  if (size==0)
  {
    aligned_free(ptr);
    return 0;
  }

  void* newptr = aligned_malloc(size);
  if (newptr == 0)
  {
    #ifdef EIGEN_HAS_ERRNO
    errno = ENOMEM; // according to the standard
    #endif
    return 0;
  }

  if (ptr != 0)
  {
    std::memcpy(newptr, ptr, (std::min)(size,old_size));
    aligned_free(ptr);
  }

  return newptr;
}

/*****************************************************************************
*** Implementation of portable aligned versions of malloc/free/realloc     ***
*****************************************************************************/

#ifdef EIGEN_NO_MALLOC
inline void check_that_malloc_is_allowed()
{
  eigen_assert(false && "heap allocation is forbidden (EIGEN_NO_MALLOC is defined)");
}
#elif defined EIGEN_RUNTIME_NO_MALLOC
inline bool is_malloc_allowed_impl(bool update, bool new_value = false)
{
  static bool value = true;
  if (update == 1)
    value = new_value;
  return value;
}
inline bool is_malloc_allowed() { return is_malloc_allowed_impl(false); }
inline bool set_is_malloc_allowed(bool new_value) { return is_malloc_allowed_impl(true, new_value); }
inline void check_that_malloc_is_allowed()
{
  eigen_assert(is_malloc_allowed() && "heap allocation is forbidden (EIGEN_RUNTIME_NO_MALLOC is defined and g_is_malloc_allowed is false)");
}
#else 
inline void check_that_malloc_is_allowed()
{}
#endif

/** \internal Allocates \a size bytes. The returned pointer is guaranteed to have 16 or 32 bytes alignment depending on the requirements.
  * On allocation error, the returned pointer is null, and std::bad_alloc is thrown.
  */
inline void* aligned_malloc(size_t size)
{
  check_that_malloc_is_allowed();

  void *result;
  #if !EIGEN_ALIGN
    result = std::malloc(size);
  #elif EIGEN_MALLOC_ALREADY_ALIGNED
    result = std::malloc(size);
  #elif EIGEN_HAS_POSIX_MEMALIGN
    if(posix_memalign(&result, EIGEN_ALIGN_BYTES, size)) result = 0;
  #elif EIGEN_HAS_MM_MALLOC
    result = _mm_malloc(size, EIGEN_ALIGN_BYTES);
  #elif defined(_MSC_VER) && (!defined(_WIN32_WCE))
    result = _aligned_malloc(size, EIGEN_ALIGN_BYTES);
  #else
    result = handmade_aligned_malloc(size);
  #endif

  if(!result && size)
    throw_std_bad_alloc();

  return result;
}

/** \internal Frees memory allocated with aligned_malloc. */
inline void aligned_free(void *ptr)
{
  #if !EIGEN_ALIGN
    std::free(ptr);
  #elif EIGEN_MALLOC_ALREADY_ALIGNED
    std::free(ptr);
  #elif EIGEN_HAS_POSIX_MEMALIGN
    std::free(ptr);
  #elif EIGEN_HAS_MM_MALLOC
    _mm_free(ptr);
  #elif defined(_MSC_VER) && (!defined(_WIN32_WCE))
    _aligned_free(ptr);
  #else
    handmade_aligned_free(ptr);
  #endif
}

/**
* \internal
* \brief Reallocates an aligned block of memory.
* \throws std::bad_alloc on allocation failure
**/
inline void* aligned_realloc(void *ptr, size_t new_size, size_t old_size)
{
  EIGEN_UNUSED_VARIABLE(old_size);

  void *result;
#if !EIGEN_ALIGN
  result = std::realloc(ptr,new_size);
#elif EIGEN_MALLOC_ALREADY_ALIGNED
  result = std::realloc(ptr,new_size);
#elif EIGEN_HAS_POSIX_MEMALIGN
  result = generic_aligned_realloc(ptr,new_size,old_size);
#elif EIGEN_HAS_MM_MALLOC
  // The defined(_mm_free) is just here to verify that this MSVC version
  // implements _mm_malloc/_mm_free based on the corresponding _aligned_
  // functions. This may not always be the case and we just try to be safe.
<<<<<<< HEAD
  #if defined(_MSC_VER) && defined(_mm_free)
    result = _aligned_realloc(ptr,new_size,EIGEN_ALIGN_BYTES);
  #else
    result = generic_aligned_realloc(ptr,new_size,old_size);
  #endif
#elif defined(_MSC_VER)
  result = _aligned_realloc(ptr,new_size,EIGEN_ALIGN_BYTES);
=======
  #if defined(_MSC_VER) && (!defined(_WIN32_WCE)) && defined(_mm_free)
    result = _aligned_realloc(ptr,new_size,16);
  #else
    result = generic_aligned_realloc(ptr,new_size,old_size);
  #endif
#elif defined(_MSC_VER) && (!defined(_WIN32_WCE))
  result = _aligned_realloc(ptr,new_size,16);
>>>>>>> 3e42b775
#else
  result = handmade_aligned_realloc(ptr,new_size,old_size);
#endif

  if (!result && new_size)
    throw_std_bad_alloc();

  return result;
}

/*****************************************************************************
*** Implementation of conditionally aligned functions                      ***
*****************************************************************************/

/** \internal Allocates \a size bytes. If Align is true, then the returned ptr is 16-byte-aligned.
  * On allocation error, the returned pointer is null, and a std::bad_alloc is thrown.
  */
template<bool Align> inline void* conditional_aligned_malloc(size_t size)
{
  return aligned_malloc(size);
}

template<> inline void* conditional_aligned_malloc<false>(size_t size)
{
  check_that_malloc_is_allowed();

  void *result = std::malloc(size);
  if(!result && size)
    throw_std_bad_alloc();
  return result;
}

/** \internal Frees memory allocated with conditional_aligned_malloc */
template<bool Align> inline void conditional_aligned_free(void *ptr)
{
  aligned_free(ptr);
}

template<> inline void conditional_aligned_free<false>(void *ptr)
{
  std::free(ptr);
}

template<bool Align> inline void* conditional_aligned_realloc(void* ptr, size_t new_size, size_t old_size)
{
  return aligned_realloc(ptr, new_size, old_size);
}

template<> inline void* conditional_aligned_realloc<false>(void* ptr, size_t new_size, size_t)
{
  return std::realloc(ptr, new_size);
}

/*****************************************************************************
*** Construction/destruction of array elements                             ***
*****************************************************************************/

/** \internal Constructs the elements of an array.
  * The \a size parameter tells on how many objects to call the constructor of T.
  */
template<typename T> inline T* construct_elements_of_array(T *ptr, size_t size)
{
  for (size_t i=0; i < size; ++i) ::new (ptr + i) T;
  return ptr;
}

/** \internal Destructs the elements of an array.
  * The \a size parameters tells on how many objects to call the destructor of T.
  */
template<typename T> inline void destruct_elements_of_array(T *ptr, size_t size)
{
  // always destruct an array starting from the end.
  if(ptr)
    while(size) ptr[--size].~T();
}

/*****************************************************************************
*** Implementation of aligned new/delete-like functions                    ***
*****************************************************************************/

template<typename T>
EIGEN_ALWAYS_INLINE void check_size_for_overflow(size_t size)
{
  if(size > size_t(-1) / sizeof(T))
    throw_std_bad_alloc();
}

/** \internal Allocates \a size objects of type T. The returned pointer is guaranteed to have 16 bytes alignment.
  * On allocation error, the returned pointer is undefined, but a std::bad_alloc is thrown.
  * The default constructor of T is called.
  */
template<typename T> inline T* aligned_new(size_t size)
{
  check_size_for_overflow<T>(size);
  T *result = reinterpret_cast<T*>(aligned_malloc(sizeof(T)*size));
  return construct_elements_of_array(result, size);
}

template<typename T, bool Align> inline T* conditional_aligned_new(size_t size)
{
  check_size_for_overflow<T>(size);
  T *result = reinterpret_cast<T*>(conditional_aligned_malloc<Align>(sizeof(T)*size));
  return construct_elements_of_array(result, size);
}

/** \internal Deletes objects constructed with aligned_new
  * The \a size parameters tells on how many objects to call the destructor of T.
  */
template<typename T> inline void aligned_delete(T *ptr, size_t size)
{
  destruct_elements_of_array<T>(ptr, size);
  aligned_free(ptr);
}

/** \internal Deletes objects constructed with conditional_aligned_new
  * The \a size parameters tells on how many objects to call the destructor of T.
  */
template<typename T, bool Align> inline void conditional_aligned_delete(T *ptr, size_t size)
{
  destruct_elements_of_array<T>(ptr, size);
  conditional_aligned_free<Align>(ptr);
}

template<typename T, bool Align> inline T* conditional_aligned_realloc_new(T* pts, size_t new_size, size_t old_size)
{
  check_size_for_overflow<T>(new_size);
  check_size_for_overflow<T>(old_size);
  if(new_size < old_size)
    destruct_elements_of_array(pts+new_size, old_size-new_size);
  T *result = reinterpret_cast<T*>(conditional_aligned_realloc<Align>(reinterpret_cast<void*>(pts), sizeof(T)*new_size, sizeof(T)*old_size));
  if(new_size > old_size)
    construct_elements_of_array(result+old_size, new_size-old_size);
  return result;
}


template<typename T, bool Align> inline T* conditional_aligned_new_auto(size_t size)
{
  check_size_for_overflow<T>(size);
  T *result = reinterpret_cast<T*>(conditional_aligned_malloc<Align>(sizeof(T)*size));
  if(NumTraits<T>::RequireInitialization)
    construct_elements_of_array(result, size);
  return result;
}

template<typename T, bool Align> inline T* conditional_aligned_realloc_new_auto(T* pts, size_t new_size, size_t old_size)
{
  check_size_for_overflow<T>(new_size);
  check_size_for_overflow<T>(old_size);
  if(NumTraits<T>::RequireInitialization && (new_size < old_size))
    destruct_elements_of_array(pts+new_size, old_size-new_size);
  T *result = reinterpret_cast<T*>(conditional_aligned_realloc<Align>(reinterpret_cast<void*>(pts), sizeof(T)*new_size, sizeof(T)*old_size));
  if(NumTraits<T>::RequireInitialization && (new_size > old_size))
    construct_elements_of_array(result+old_size, new_size-old_size);
  return result;
}

template<typename T, bool Align> inline void conditional_aligned_delete_auto(T *ptr, size_t size)
{
  if(NumTraits<T>::RequireInitialization)
    destruct_elements_of_array<T>(ptr, size);
  conditional_aligned_free<Align>(ptr);
}

/****************************************************************************/

/** \internal Returns the index of the first element of the array that is well aligned for vectorization.
  *
  * \param array the address of the start of the array
  * \param size the size of the array
  *
  * \note If no element of the array is well aligned, the size of the array is returned. Typically,
  * for example with SSE, "well aligned" means 16-byte-aligned. If vectorization is disabled or if the
  * packet size for the given scalar type is 1, then everything is considered well-aligned.
  *
  * \note If the scalar type is vectorizable, we rely on the following assumptions: sizeof(Scalar) is a
  * power of 2, the packet size in bytes is also a power of 2, and is a multiple of sizeof(Scalar). On the
  * other hand, we do not assume that the array address is a multiple of sizeof(Scalar), as that fails for
  * example with Scalar=double on certain 32-bit platforms, see bug #79.
  *
  * There is also the variant first_aligned(const MatrixBase&) defined in DenseCoeffsBase.h.
  */
template<typename Scalar, typename Index>
inline Index first_aligned(const Scalar* array, Index size)
{
  enum { PacketSize = packet_traits<Scalar>::size,
         PacketAlignedMask = PacketSize-1
  };

  if(PacketSize==1)
  {
    // Either there is no vectorization, or a packet consists of exactly 1 scalar so that all elements
    // of the array have the same alignment.
    return 0;
  }
  else if(size_t(array) & (sizeof(Scalar)-1))
  {
    // There is vectorization for this scalar type, but the array is not aligned to the size of a single scalar.
    // Consequently, no element of the array is well aligned.
    return size;
  }
  else
  {
    return std::min<Index>( (PacketSize - (Index((size_t(array)/sizeof(Scalar))) & PacketAlignedMask))
                           & PacketAlignedMask, size);
  }
}

/** \internal Returns the smallest integer multiple of \a base and greater or equal to \a size
  */ 
template<typename Index> 
inline Index first_multiple(Index size, Index base)
{
  return ((size+base-1)/base)*base;
}

// std::copy is much slower than memcpy, so let's introduce a smart_copy which
// use memcpy on trivial types, i.e., on types that does not require an initialization ctor.
template<typename T, bool UseMemcpy> struct smart_copy_helper;

template<typename T> void smart_copy(const T* start, const T* end, T* target)
{
  smart_copy_helper<T,!NumTraits<T>::RequireInitialization>::run(start, end, target);
}

template<typename T> struct smart_copy_helper<T,true> {
  static inline void run(const T* start, const T* end, T* target)
  { memcpy(target, start, std::ptrdiff_t(end)-std::ptrdiff_t(start)); }
};

template<typename T> struct smart_copy_helper<T,false> {
  static inline void run(const T* start, const T* end, T* target)
  { std::copy(start, end, target); }
};

// intelligent memmove. falls back to std::memmove for POD types, uses std::copy otherwise. 
template<typename T, bool UseMemmove> struct smart_memmove_helper;

template<typename T> void smart_memmove(const T* start, const T* end, T* target)
{
    smart_memmove_helper<T,!NumTraits<T>::RequireInitialization>::run(start, end, target);
}

template<typename T> struct smart_memmove_helper<T,true> {
    static inline void run(const T* start, const T* end, T* target)
    { std::memmove(target, start, std::ptrdiff_t(end)-std::ptrdiff_t(start)); }
};

template<typename T> struct smart_memmove_helper<T,false> {
    static inline void run(const T* start, const T* end, T* target)
    { 
        if (uintptr_t(target) < uintptr_t(start))
        {
            std::copy(start, end, target);
        }
        else                                 
        {
            std::ptrdiff_t count = (std::ptrdiff_t(end)-std::ptrdiff_t(start)) / sizeof(T);
            std::copy_backward(start, end, target + count); 
        }
    }
};


/*****************************************************************************
*** Implementation of runtime stack allocation (falling back to malloc)    ***
*****************************************************************************/

// you can overwrite Eigen's default behavior regarding alloca by defining EIGEN_ALLOCA
// to the appropriate stack allocation function
#ifndef EIGEN_ALLOCA
  #if (defined __linux__)
    #define EIGEN_ALLOCA alloca
  #elif defined(_MSC_VER)
    #define EIGEN_ALLOCA _alloca
  #endif
#endif

// This helper class construct the allocated memory, and takes care of destructing and freeing the handled data
// at destruction time. In practice this helper class is mainly useful to avoid memory leak in case of exceptions.
template<typename T> class aligned_stack_memory_handler
{
  public:
    /* Creates a stack_memory_handler responsible for the buffer \a ptr of size \a size.
     * Note that \a ptr can be 0 regardless of the other parameters.
     * This constructor takes care of constructing/initializing the elements of the buffer if required by the scalar type T (see NumTraits<T>::RequireInitialization).
     * In this case, the buffer elements will also be destructed when this handler will be destructed.
     * Finally, if \a dealloc is true, then the pointer \a ptr is freed.
     **/
    aligned_stack_memory_handler(T* ptr, size_t size, bool dealloc)
      : m_ptr(ptr), m_size(size), m_deallocate(dealloc)
    {
      if(NumTraits<T>::RequireInitialization && m_ptr)
        Eigen::internal::construct_elements_of_array(m_ptr, size);
    }
    ~aligned_stack_memory_handler()
    {
      if(NumTraits<T>::RequireInitialization && m_ptr)
        Eigen::internal::destruct_elements_of_array<T>(m_ptr, m_size);
      if(m_deallocate)
        Eigen::internal::aligned_free(m_ptr);
    }
  protected:
    T* m_ptr;
    size_t m_size;
    bool m_deallocate;
};

} // end namespace internal

/** \internal
  * Declares, allocates and construct an aligned buffer named NAME of SIZE elements of type TYPE on the stack
  * if SIZE is smaller than EIGEN_STACK_ALLOCATION_LIMIT, and if stack allocation is supported by the platform
  * (currently, this is Linux and Visual Studio only). Otherwise the memory is allocated on the heap.
  * The allocated buffer is automatically deleted when exiting the scope of this declaration.
  * If BUFFER is non null, then the declared variable is simply an alias for BUFFER, and no allocation/deletion occurs.
  * Here is an example:
  * \code
  * {
  *   ei_declare_aligned_stack_constructed_variable(float,data,size,0);
  *   // use data[0] to data[size-1]
  * }
  * \endcode
  * The underlying stack allocation function can controlled with the EIGEN_ALLOCA preprocessor token.
  */
#ifdef EIGEN_ALLOCA
  // The native alloca() that comes with llvm aligns buffer on 16 bytes even when AVX is enabled.
#if defined(__arm__) || defined(_WIN32) || EIGEN_ALIGN_BYTES > 16
    #define EIGEN_ALIGNED_ALLOCA(SIZE) reinterpret_cast<void*>((reinterpret_cast<size_t>(EIGEN_ALLOCA(SIZE+EIGEN_ALIGN_BYTES)) & ~(size_t(EIGEN_ALIGN_BYTES-1))) + EIGEN_ALIGN_BYTES)
  #else
    #define EIGEN_ALIGNED_ALLOCA EIGEN_ALLOCA
  #endif

  #define ei_declare_aligned_stack_constructed_variable(TYPE,NAME,SIZE,BUFFER) \
    Eigen::internal::check_size_for_overflow<TYPE>(SIZE); \
    TYPE* NAME = (BUFFER)!=0 ? (BUFFER) \
               : reinterpret_cast<TYPE*>( \
                      (sizeof(TYPE)*SIZE<=EIGEN_STACK_ALLOCATION_LIMIT) ? EIGEN_ALIGNED_ALLOCA(sizeof(TYPE)*SIZE) \
                    : Eigen::internal::aligned_malloc(sizeof(TYPE)*SIZE) );  \
    Eigen::internal::aligned_stack_memory_handler<TYPE> EIGEN_CAT(NAME,_stack_memory_destructor)((BUFFER)==0 ? NAME : 0,SIZE,sizeof(TYPE)*SIZE>EIGEN_STACK_ALLOCATION_LIMIT)

#else

  #define ei_declare_aligned_stack_constructed_variable(TYPE,NAME,SIZE,BUFFER) \
    Eigen::internal::check_size_for_overflow<TYPE>(SIZE); \
    TYPE* NAME = (BUFFER)!=0 ? BUFFER : reinterpret_cast<TYPE*>(Eigen::internal::aligned_malloc(sizeof(TYPE)*SIZE));    \
    Eigen::internal::aligned_stack_memory_handler<TYPE> EIGEN_CAT(NAME,_stack_memory_destructor)((BUFFER)==0 ? NAME : 0,SIZE,true)
    
#endif


/*****************************************************************************
*** Implementation of EIGEN_MAKE_ALIGNED_OPERATOR_NEW [_IF]                ***
*****************************************************************************/

#if EIGEN_ALIGN
  #ifdef EIGEN_EXCEPTIONS
    #define EIGEN_MAKE_ALIGNED_OPERATOR_NEW_NOTHROW(NeedsToAlign) \
      void* operator new(size_t size, const std::nothrow_t&) throw() { \
        try { return Eigen::internal::conditional_aligned_malloc<NeedsToAlign>(size); } \
        catch (...) { return 0; } \
        return 0; \
      }
  #else
    #define EIGEN_MAKE_ALIGNED_OPERATOR_NEW_NOTHROW(NeedsToAlign) \
      void* operator new(size_t size, const std::nothrow_t&) throw() { \
        return Eigen::internal::conditional_aligned_malloc<NeedsToAlign>(size); \
      }
  #endif

  #define EIGEN_MAKE_ALIGNED_OPERATOR_NEW_IF(NeedsToAlign) \
      void *operator new(size_t size) { \
        return Eigen::internal::conditional_aligned_malloc<NeedsToAlign>(size); \
      } \
      void *operator new[](size_t size) { \
        return Eigen::internal::conditional_aligned_malloc<NeedsToAlign>(size); \
      } \
      void operator delete(void * ptr) throw() { Eigen::internal::conditional_aligned_free<NeedsToAlign>(ptr); } \
      void operator delete[](void * ptr) throw() { Eigen::internal::conditional_aligned_free<NeedsToAlign>(ptr); } \
      /* in-place new and delete. since (at least afaik) there is no actual   */ \
      /* memory allocated we can safely let the default implementation handle */ \
      /* this particular case. */ \
      static void *operator new(size_t size, void *ptr) { return ::operator new(size,ptr); } \
      static void *operator new[](size_t size, void* ptr) { return ::operator new[](size,ptr); } \
      void operator delete(void * memory, void *ptr) throw() { return ::operator delete(memory,ptr); } \
      void operator delete[](void * memory, void *ptr) throw() { return ::operator delete[](memory,ptr); } \
      /* nothrow-new (returns zero instead of std::bad_alloc) */ \
      EIGEN_MAKE_ALIGNED_OPERATOR_NEW_NOTHROW(NeedsToAlign) \
      void operator delete(void *ptr, const std::nothrow_t&) throw() { \
        Eigen::internal::conditional_aligned_free<NeedsToAlign>(ptr); \
      } \
      typedef void eigen_aligned_operator_new_marker_type;
#else
  #define EIGEN_MAKE_ALIGNED_OPERATOR_NEW_IF(NeedsToAlign)
#endif

#define EIGEN_MAKE_ALIGNED_OPERATOR_NEW EIGEN_MAKE_ALIGNED_OPERATOR_NEW_IF(true)
#define EIGEN_MAKE_ALIGNED_OPERATOR_NEW_IF_VECTORIZABLE_FIXED_SIZE(Scalar,Size) \
  EIGEN_MAKE_ALIGNED_OPERATOR_NEW_IF(bool(((Size)!=Eigen::Dynamic) && ((sizeof(Scalar)*(Size))%EIGEN_ALIGN_BYTES==0)))

/****************************************************************************/

/** \class aligned_allocator
* \ingroup Core_Module
*
* \brief STL compatible allocator to use with with 16 byte aligned types
*
* Example:
* \code
* // Matrix4f requires 16 bytes alignment:
* std::map< int, Matrix4f, std::less<int>, 
*           aligned_allocator<std::pair<const int, Matrix4f> > > my_map_mat4;
* // Vector3f does not require 16 bytes alignment, no need to use Eigen's allocator:
* std::map< int, Vector3f > my_map_vec3;
* \endcode
*
* \sa \ref TopicStlContainers.
*/
template<class T>
class aligned_allocator
{
public:
    typedef size_t    size_type;
    typedef std::ptrdiff_t difference_type;
    typedef T*        pointer;
    typedef const T*  const_pointer;
    typedef T&        reference;
    typedef const T&  const_reference;
    typedef T         value_type;

    template<class U>
    struct rebind
    {
        typedef aligned_allocator<U> other;
    };

    pointer address( reference value ) const
    {
        return &value;
    }

    const_pointer address( const_reference value ) const
    {
        return &value;
    }

    aligned_allocator()
    {
    }

    aligned_allocator( const aligned_allocator& )
    {
    }

    template<class U>
    aligned_allocator( const aligned_allocator<U>& )
    {
    }

    ~aligned_allocator()
    {
    }

    size_type max_size() const
    {
        return (std::numeric_limits<size_type>::max)();
    }

    pointer allocate( size_type num, const void* hint = 0 )
    {
        EIGEN_UNUSED_VARIABLE(hint);
        internal::check_size_for_overflow<T>(num);
        return static_cast<pointer>( internal::aligned_malloc( num * sizeof(T) ) );
    }

    void construct( pointer p, const T& value )
    {
        ::new( p ) T( value );
    }

#if (__cplusplus >= 201103L)
    template <typename U, typename... Args>
    void construct( U* u, Args&&... args)
    {
        ::new( static_cast<void*>(u) ) U( std::forward<Args>( args )... );
    }
#endif

    void destroy( pointer p )
    {
        p->~T();
    }

#if (__cplusplus >= 201103L)
    template <typename U>
    void destroy( U* u )
    {
        u->~U();
    }
#endif

    void deallocate( pointer p, size_type /*num*/ )
    {
        internal::aligned_free( p );
    }

    bool operator!=(const aligned_allocator<T>& ) const
    { return false; }

    bool operator==(const aligned_allocator<T>& ) const
    { return true; }
};

//---------- Cache sizes ----------

#if !defined(EIGEN_NO_CPUID)
#  if defined(__GNUC__) && ( defined(__i386__) || defined(__x86_64__) )
#    if defined(__PIC__) && defined(__i386__)
       // Case for x86 with PIC
#      define EIGEN_CPUID(abcd,func,id) \
         __asm__ __volatile__ ("xchgl %%ebx, %k1;cpuid; xchgl %%ebx,%k1": "=a" (abcd[0]), "=&r" (abcd[1]), "=c" (abcd[2]), "=d" (abcd[3]) : "a" (func), "c" (id));
#    elif defined(__PIC__) && defined(__x86_64__)
       // Case for x64 with PIC. In theory this is only a problem with recent gcc and with medium or large code model, not with the default small code model.
       // However, we cannot detect which code model is used, and the xchg overhead is negligible anyway.
#      define EIGEN_CPUID(abcd,func,id) \
        __asm__ __volatile__ ("xchg{q}\t{%%}rbx, %q1; cpuid; xchg{q}\t{%%}rbx, %q1": "=a" (abcd[0]), "=&r" (abcd[1]), "=c" (abcd[2]), "=d" (abcd[3]) : "0" (func), "2" (id));
#    else
       // Case for x86_64 or x86 w/o PIC
#      define EIGEN_CPUID(abcd,func,id) \
         __asm__ __volatile__ ("cpuid": "=a" (abcd[0]), "=b" (abcd[1]), "=c" (abcd[2]), "=d" (abcd[3]) : "0" (func), "2" (id) );
#    endif
#  elif defined(_MSC_VER)
#    if (_MSC_VER > 1500) && ( defined(_M_IX86) || defined(_M_X64) )
#      define EIGEN_CPUID(abcd,func,id) __cpuidex((int*)abcd,func,id)
#    endif
#  endif
#endif

namespace internal {

#ifdef EIGEN_CPUID

inline bool cpuid_is_vendor(int abcd[4], const char* vendor)
{
  return abcd[1]==(reinterpret_cast<const int*>(vendor))[0] && abcd[3]==(reinterpret_cast<const int*>(vendor))[1] && abcd[2]==(reinterpret_cast<const int*>(vendor))[2];
}

inline void queryCacheSizes_intel_direct(int& l1, int& l2, int& l3)
{
  int abcd[4];
  l1 = l2 = l3 = 0;
  int cache_id = 0;
  int cache_type = 0;
  do {
    abcd[0] = abcd[1] = abcd[2] = abcd[3] = 0;
    EIGEN_CPUID(abcd,0x4,cache_id);
    cache_type  = (abcd[0] & 0x0F) >> 0;
    if(cache_type==1||cache_type==3) // data or unified cache
    {
      int cache_level = (abcd[0] & 0xE0) >> 5;  // A[7:5]
      int ways        = (abcd[1] & 0xFFC00000) >> 22; // B[31:22]
      int partitions  = (abcd[1] & 0x003FF000) >> 12; // B[21:12]
      int line_size   = (abcd[1] & 0x00000FFF) >>  0; // B[11:0]
      int sets        = (abcd[2]);                    // C[31:0]

      int cache_size = (ways+1) * (partitions+1) * (line_size+1) * (sets+1);

      switch(cache_level)
      {
        case 1: l1 = cache_size; break;
        case 2: l2 = cache_size; break;
        case 3: l3 = cache_size; break;
        default: break;
      }
    }
    cache_id++;
  } while(cache_type>0 && cache_id<16);
}

inline void queryCacheSizes_intel_codes(int& l1, int& l2, int& l3)
{
  int abcd[4];
  abcd[0] = abcd[1] = abcd[2] = abcd[3] = 0;
  l1 = l2 = l3 = 0;
  EIGEN_CPUID(abcd,0x00000002,0);
  unsigned char * bytes = reinterpret_cast<unsigned char *>(abcd)+2;
  bool check_for_p2_core2 = false;
  for(int i=0; i<14; ++i)
  {
    switch(bytes[i])
    {
      case 0x0A: l1 = 8; break;   // 0Ah   data L1 cache, 8 KB, 2 ways, 32 byte lines
      case 0x0C: l1 = 16; break;  // 0Ch   data L1 cache, 16 KB, 4 ways, 32 byte lines
      case 0x0E: l1 = 24; break;  // 0Eh   data L1 cache, 24 KB, 6 ways, 64 byte lines
      case 0x10: l1 = 16; break;  // 10h   data L1 cache, 16 KB, 4 ways, 32 byte lines (IA-64)
      case 0x15: l1 = 16; break;  // 15h   code L1 cache, 16 KB, 4 ways, 32 byte lines (IA-64)
      case 0x2C: l1 = 32; break;  // 2Ch   data L1 cache, 32 KB, 8 ways, 64 byte lines
      case 0x30: l1 = 32; break;  // 30h   code L1 cache, 32 KB, 8 ways, 64 byte lines
      case 0x60: l1 = 16; break;  // 60h   data L1 cache, 16 KB, 8 ways, 64 byte lines, sectored
      case 0x66: l1 = 8; break;   // 66h   data L1 cache, 8 KB, 4 ways, 64 byte lines, sectored
      case 0x67: l1 = 16; break;  // 67h   data L1 cache, 16 KB, 4 ways, 64 byte lines, sectored
      case 0x68: l1 = 32; break;  // 68h   data L1 cache, 32 KB, 4 ways, 64 byte lines, sectored
      case 0x1A: l2 = 96; break;   // code and data L2 cache, 96 KB, 6 ways, 64 byte lines (IA-64)
      case 0x22: l3 = 512; break;   // code and data L3 cache, 512 KB, 4 ways (!), 64 byte lines, dual-sectored
      case 0x23: l3 = 1024; break;   // code and data L3 cache, 1024 KB, 8 ways, 64 byte lines, dual-sectored
      case 0x25: l3 = 2048; break;   // code and data L3 cache, 2048 KB, 8 ways, 64 byte lines, dual-sectored
      case 0x29: l3 = 4096; break;   // code and data L3 cache, 4096 KB, 8 ways, 64 byte lines, dual-sectored
      case 0x39: l2 = 128; break;   // code and data L2 cache, 128 KB, 4 ways, 64 byte lines, sectored
      case 0x3A: l2 = 192; break;   // code and data L2 cache, 192 KB, 6 ways, 64 byte lines, sectored
      case 0x3B: l2 = 128; break;   // code and data L2 cache, 128 KB, 2 ways, 64 byte lines, sectored
      case 0x3C: l2 = 256; break;   // code and data L2 cache, 256 KB, 4 ways, 64 byte lines, sectored
      case 0x3D: l2 = 384; break;   // code and data L2 cache, 384 KB, 6 ways, 64 byte lines, sectored
      case 0x3E: l2 = 512; break;   // code and data L2 cache, 512 KB, 4 ways, 64 byte lines, sectored
      case 0x40: l2 = 0; break;   // no integrated L2 cache (P6 core) or L3 cache (P4 core)
      case 0x41: l2 = 128; break;   // code and data L2 cache, 128 KB, 4 ways, 32 byte lines
      case 0x42: l2 = 256; break;   // code and data L2 cache, 256 KB, 4 ways, 32 byte lines
      case 0x43: l2 = 512; break;   // code and data L2 cache, 512 KB, 4 ways, 32 byte lines
      case 0x44: l2 = 1024; break;   // code and data L2 cache, 1024 KB, 4 ways, 32 byte lines
      case 0x45: l2 = 2048; break;   // code and data L2 cache, 2048 KB, 4 ways, 32 byte lines
      case 0x46: l3 = 4096; break;   // code and data L3 cache, 4096 KB, 4 ways, 64 byte lines
      case 0x47: l3 = 8192; break;   // code and data L3 cache, 8192 KB, 8 ways, 64 byte lines
      case 0x48: l2 = 3072; break;   // code and data L2 cache, 3072 KB, 12 ways, 64 byte lines
      case 0x49: if(l2!=0) l3 = 4096; else {check_for_p2_core2=true; l3 = l2 = 4096;} break;// code and data L3 cache, 4096 KB, 16 ways, 64 byte lines (P4) or L2 for core2
      case 0x4A: l3 = 6144; break;   // code and data L3 cache, 6144 KB, 12 ways, 64 byte lines
      case 0x4B: l3 = 8192; break;   // code and data L3 cache, 8192 KB, 16 ways, 64 byte lines
      case 0x4C: l3 = 12288; break;   // code and data L3 cache, 12288 KB, 12 ways, 64 byte lines
      case 0x4D: l3 = 16384; break;   // code and data L3 cache, 16384 KB, 16 ways, 64 byte lines
      case 0x4E: l2 = 6144; break;   // code and data L2 cache, 6144 KB, 24 ways, 64 byte lines
      case 0x78: l2 = 1024; break;   // code and data L2 cache, 1024 KB, 4 ways, 64 byte lines
      case 0x79: l2 = 128; break;   // code and data L2 cache, 128 KB, 8 ways, 64 byte lines, dual-sectored
      case 0x7A: l2 = 256; break;   // code and data L2 cache, 256 KB, 8 ways, 64 byte lines, dual-sectored
      case 0x7B: l2 = 512; break;   // code and data L2 cache, 512 KB, 8 ways, 64 byte lines, dual-sectored
      case 0x7C: l2 = 1024; break;   // code and data L2 cache, 1024 KB, 8 ways, 64 byte lines, dual-sectored
      case 0x7D: l2 = 2048; break;   // code and data L2 cache, 2048 KB, 8 ways, 64 byte lines
      case 0x7E: l2 = 256; break;   // code and data L2 cache, 256 KB, 8 ways, 128 byte lines, sect. (IA-64)
      case 0x7F: l2 = 512; break;   // code and data L2 cache, 512 KB, 2 ways, 64 byte lines
      case 0x80: l2 = 512; break;   // code and data L2 cache, 512 KB, 8 ways, 64 byte lines
      case 0x81: l2 = 128; break;   // code and data L2 cache, 128 KB, 8 ways, 32 byte lines
      case 0x82: l2 = 256; break;   // code and data L2 cache, 256 KB, 8 ways, 32 byte lines
      case 0x83: l2 = 512; break;   // code and data L2 cache, 512 KB, 8 ways, 32 byte lines
      case 0x84: l2 = 1024; break;   // code and data L2 cache, 1024 KB, 8 ways, 32 byte lines
      case 0x85: l2 = 2048; break;   // code and data L2 cache, 2048 KB, 8 ways, 32 byte lines
      case 0x86: l2 = 512; break;   // code and data L2 cache, 512 KB, 4 ways, 64 byte lines
      case 0x87: l2 = 1024; break;   // code and data L2 cache, 1024 KB, 8 ways, 64 byte lines
      case 0x88: l3 = 2048; break;   // code and data L3 cache, 2048 KB, 4 ways, 64 byte lines (IA-64)
      case 0x89: l3 = 4096; break;   // code and data L3 cache, 4096 KB, 4 ways, 64 byte lines (IA-64)
      case 0x8A: l3 = 8192; break;   // code and data L3 cache, 8192 KB, 4 ways, 64 byte lines (IA-64)
      case 0x8D: l3 = 3072; break;   // code and data L3 cache, 3072 KB, 12 ways, 128 byte lines (IA-64)

      default: break;
    }
  }
  if(check_for_p2_core2 && l2 == l3)
    l3 = 0;
  l1 *= 1024;
  l2 *= 1024;
  l3 *= 1024;
}

inline void queryCacheSizes_intel(int& l1, int& l2, int& l3, int max_std_funcs)
{
  if(max_std_funcs>=4)
    queryCacheSizes_intel_direct(l1,l2,l3);
  else
    queryCacheSizes_intel_codes(l1,l2,l3);
}

inline void queryCacheSizes_amd(int& l1, int& l2, int& l3)
{
  int abcd[4];
  abcd[0] = abcd[1] = abcd[2] = abcd[3] = 0;
  EIGEN_CPUID(abcd,0x80000005,0);
  l1 = (abcd[2] >> 24) * 1024; // C[31:24] = L1 size in KB
  abcd[0] = abcd[1] = abcd[2] = abcd[3] = 0;
  EIGEN_CPUID(abcd,0x80000006,0);
  l2 = (abcd[2] >> 16) * 1024; // C[31;16] = l2 cache size in KB
  l3 = ((abcd[3] & 0xFFFC000) >> 18) * 512 * 1024; // D[31;18] = l3 cache size in 512KB
}
#endif

/** \internal
 * Queries and returns the cache sizes in Bytes of the L1, L2, and L3 data caches respectively */
inline void queryCacheSizes(int& l1, int& l2, int& l3)
{
  #ifdef EIGEN_CPUID
  int abcd[4];

  // identify the CPU vendor
  EIGEN_CPUID(abcd,0x0,0);
  int max_std_funcs = abcd[1];
  if(cpuid_is_vendor(abcd,"GenuineIntel"))
    queryCacheSizes_intel(l1,l2,l3,max_std_funcs);
  else if(cpuid_is_vendor(abcd,"AuthenticAMD") || cpuid_is_vendor(abcd,"AMDisbetter!"))
    queryCacheSizes_amd(l1,l2,l3);
  else
    // by default let's use Intel's API
    queryCacheSizes_intel(l1,l2,l3,max_std_funcs);

  // here is the list of other vendors:
//   ||cpuid_is_vendor(abcd,"VIA VIA VIA ")
//   ||cpuid_is_vendor(abcd,"CyrixInstead")
//   ||cpuid_is_vendor(abcd,"CentaurHauls")
//   ||cpuid_is_vendor(abcd,"GenuineTMx86")
//   ||cpuid_is_vendor(abcd,"TransmetaCPU")
//   ||cpuid_is_vendor(abcd,"RiseRiseRise")
//   ||cpuid_is_vendor(abcd,"Geode by NSC")
//   ||cpuid_is_vendor(abcd,"SiS SiS SiS ")
//   ||cpuid_is_vendor(abcd,"UMC UMC UMC ")
//   ||cpuid_is_vendor(abcd,"NexGenDriven")
  #else
  l1 = l2 = l3 = -1;
  #endif
}

/** \internal
 * \returns the size in Bytes of the L1 data cache */
inline int queryL1CacheSize()
{
  int l1(-1), l2, l3;
  queryCacheSizes(l1,l2,l3);
  return l1;
}

/** \internal
 * \returns the size in Bytes of the L2 or L3 cache if this later is present */
inline int queryTopLevelCacheSize()
{
  int l1, l2(-1), l3(-1);
  queryCacheSizes(l1,l2,l3);
  return (std::max)(l2,l3);
}

} // end namespace internal

} // end namespace Eigen

#endif // EIGEN_MEMORY_H<|MERGE_RESOLUTION|>--- conflicted
+++ resolved
@@ -274,23 +274,13 @@
   // The defined(_mm_free) is just here to verify that this MSVC version
   // implements _mm_malloc/_mm_free based on the corresponding _aligned_
   // functions. This may not always be the case and we just try to be safe.
-<<<<<<< HEAD
-  #if defined(_MSC_VER) && defined(_mm_free)
+  #if defined(_MSC_VER) && (!defined(_WIN32_WCE)) && defined(_mm_free)
     result = _aligned_realloc(ptr,new_size,EIGEN_ALIGN_BYTES);
   #else
     result = generic_aligned_realloc(ptr,new_size,old_size);
   #endif
-#elif defined(_MSC_VER)
+#elif defined(_MSC_VER) && (!defined(_WIN32_WCE))
   result = _aligned_realloc(ptr,new_size,EIGEN_ALIGN_BYTES);
-=======
-  #if defined(_MSC_VER) && (!defined(_WIN32_WCE)) && defined(_mm_free)
-    result = _aligned_realloc(ptr,new_size,16);
-  #else
-    result = generic_aligned_realloc(ptr,new_size,old_size);
-  #endif
-#elif defined(_MSC_VER) && (!defined(_WIN32_WCE))
-  result = _aligned_realloc(ptr,new_size,16);
->>>>>>> 3e42b775
 #else
   result = handmade_aligned_realloc(ptr,new_size,old_size);
 #endif
