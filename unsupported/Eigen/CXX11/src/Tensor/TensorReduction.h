// This file is part of Eigen, a lightweight C++ template library
// for linear algebra.
//
// Copyright (C) 2014 Benoit Steiner <benoit.steiner.goog@gmail.com>
// Copyright (C) 2016 Mehdi Goli, Codeplay Software Ltd <eigen@codeplay.com>
//
// This Source Code Form is subject to the terms of the Mozilla
// Public License v. 2.0. If a copy of the MPL was not distributed
// with this file, You can obtain one at http://mozilla.org/MPL/2.0/.

#ifndef EIGEN_CXX11_TENSOR_TENSOR_REDUCTION_H
#define EIGEN_CXX11_TENSOR_TENSOR_REDUCTION_H

// clang is incompatible with the CUDA syntax wrt making a kernel a class friend,
// so we'll use a macro to make clang happy.
#ifndef KERNEL_FRIEND
#if defined(__clang__) && (defined(__CUDA__) || defined(__HIP__))
#define KERNEL_FRIEND friend __global__
#else
#define KERNEL_FRIEND friend
#endif
#endif


namespace Eigen {


/** \class TensorReduction
  * \ingroup CXX11_Tensor_Module
  *
  * \brief Tensor reduction class.
  *
  */

namespace internal {
  template<typename Op, typename Dims, typename XprType,template <class> class MakePointer_ >
  struct traits<TensorReductionOp<Op, Dims, XprType, MakePointer_> >
 : traits<XprType>
{
  typedef traits<XprType> XprTraits;
  typedef typename XprTraits::Scalar Scalar;
  typedef typename XprTraits::StorageKind StorageKind;
  typedef typename XprTraits::Index Index;
  typedef typename XprType::Nested Nested;
  static const int NumDimensions = XprTraits::NumDimensions - array_size<Dims>::value;
  static const int Layout = XprTraits::Layout;
  typedef typename XprTraits::PointerType PointerType;

  template <class T> struct MakePointer {
    // Intermediate typedef to workaround MSVC issue.
    typedef MakePointer_<T> MakePointerT;
    typedef typename MakePointerT::Type Type;
  };
};

template<typename Op, typename Dims, typename XprType, template <class> class MakePointer_>
struct eval<TensorReductionOp<Op, Dims, XprType, MakePointer_>, Eigen::Dense>
{
  typedef const TensorReductionOp<Op, Dims, XprType, MakePointer_>& type;
};

template<typename Op, typename Dims, typename XprType, template <class> class MakePointer_>
struct nested<TensorReductionOp<Op, Dims, XprType, MakePointer_>, 1, typename eval<TensorReductionOp<Op, Dims, XprType, MakePointer_> >::type>
{
  typedef TensorReductionOp<Op, Dims, XprType, MakePointer_> type;
};


template <typename OutputDims> struct DimInitializer {
  template <typename InputDims, typename ReducedDims> EIGEN_DEVICE_FUNC
  static void run(const InputDims& input_dims,
                  const array<bool, internal::array_size<InputDims>::value>& reduced,
                  OutputDims* output_dims, ReducedDims* reduced_dims) {
    const int NumInputDims = internal::array_size<InputDims>::value;
    int outputIndex = 0;
    int reduceIndex = 0;
    for (int i = 0; i < NumInputDims; ++i) {
      if (reduced[i]) {
        (*reduced_dims)[reduceIndex] = input_dims[i];
        ++reduceIndex;
      } else {
        (*output_dims)[outputIndex] = input_dims[i];
        ++outputIndex;
      }
    }
  }
};

template <> struct DimInitializer<Sizes<> > {
  template <typename InputDims, typename Index, size_t Rank> EIGEN_DEVICE_FUNC
  static void run(const InputDims& input_dims, const array<bool, Rank>&,
                  Sizes<>*, array<Index, Rank>* reduced_dims) {
    const int NumInputDims = internal::array_size<InputDims>::value;
    for (int i = 0; i < NumInputDims; ++i) {
      (*reduced_dims)[i] = input_dims[i];
    }
  }
};


template <typename ReducedDims, int NumTensorDims, int Layout>
struct are_inner_most_dims {
  static const bool value = false;
};
template <typename ReducedDims, int NumTensorDims, int Layout>
struct preserve_inner_most_dims {
  static const bool value = false;
};

#if EIGEN_HAS_CONSTEXPR && EIGEN_HAS_VARIADIC_TEMPLATES
template <typename ReducedDims, int NumTensorDims>
struct are_inner_most_dims<ReducedDims, NumTensorDims, ColMajor>{
  static const bool tmp1 = indices_statically_known_to_increase<ReducedDims>();
  static const bool tmp2 = index_statically_eq<ReducedDims>(0, 0);
  static const bool tmp3 = index_statically_eq<ReducedDims>(array_size<ReducedDims>::value-1, array_size<ReducedDims>::value-1);
  static const bool value = tmp1 & tmp2 & tmp3;
};
template <typename ReducedDims, int NumTensorDims>
struct are_inner_most_dims<ReducedDims, NumTensorDims, RowMajor>{
  static const bool tmp1 = indices_statically_known_to_increase<ReducedDims>();
  static const bool tmp2 = index_statically_eq<ReducedDims>(0, NumTensorDims - array_size<ReducedDims>::value);
  static const bool tmp3 = index_statically_eq<ReducedDims>(array_size<ReducedDims>::value - 1, NumTensorDims - 1);
  static const bool value = tmp1 & tmp2 & tmp3;

};
template <typename ReducedDims, int NumTensorDims>
struct preserve_inner_most_dims<ReducedDims, NumTensorDims, ColMajor>{
  static const bool tmp1 = indices_statically_known_to_increase<ReducedDims>();
  static const bool tmp2 = index_statically_gt<ReducedDims>(0, 0);
  static const bool value = tmp1 & tmp2;

};
template <typename ReducedDims, int NumTensorDims>
struct preserve_inner_most_dims<ReducedDims, NumTensorDims, RowMajor>{
  static const bool tmp1 = indices_statically_known_to_increase<ReducedDims>();
  static const bool tmp2 = index_statically_lt<ReducedDims>(array_size<ReducedDims>::value - 1, NumTensorDims - 1);
  static const bool value = tmp1 & tmp2;
};
#endif


template <int DimIndex, typename Self, typename Op>
struct GenericDimReducer {
  static EIGEN_DEVICE_FUNC EIGEN_STRONG_INLINE void reduce(const Self& self, typename Self::Index firstIndex, Op& reducer, typename Self::CoeffReturnType* accum) {
    EIGEN_STATIC_ASSERT((DimIndex > 0), YOU_MADE_A_PROGRAMMING_MISTAKE);
    for (int j = 0; j < self.m_reducedDims[DimIndex]; ++j) {
      const typename Self::Index input = firstIndex + j * self.m_reducedStrides[DimIndex];
      GenericDimReducer<DimIndex-1, Self, Op>::reduce(self, input, reducer, accum);
    }
  }
};
template <typename Self, typename Op>
struct GenericDimReducer<0, Self, Op> {
  static EIGEN_DEVICE_FUNC EIGEN_STRONG_INLINE void reduce(const Self& self, typename Self::Index firstIndex, Op& reducer, typename Self::CoeffReturnType* accum) {
    for (int j = 0; j < self.m_reducedDims[0]; ++j) {
      const typename Self::Index input = firstIndex + j * self.m_reducedStrides[0];
      reducer.reduce(self.m_impl.coeff(input), accum);
    }
  }
};
template <typename Self, typename Op>
struct GenericDimReducer<-1, Self, Op> {
  static EIGEN_DEVICE_FUNC EIGEN_STRONG_INLINE void reduce(const Self& self, typename Self::Index index, Op& reducer, typename Self::CoeffReturnType* accum) {
    reducer.reduce(self.m_impl.coeff(index), accum);
  }
};

template <typename Self, typename Op, bool Vectorizable = (Self::InputPacketAccess && Self::ReducerTraits::PacketAccess),
          bool UseTreeReduction = (!Self::ReducerTraits::IsStateful &&
                                   !Self::ReducerTraits::IsExactlyAssociative)>
struct InnerMostDimReducer {
  static EIGEN_DEVICE_FUNC EIGEN_STRONG_INLINE typename Self::CoeffReturnType reduce(const Self& self, typename Self::Index firstIndex, typename Self::Index numValuesToReduce, Op& reducer) {
    typename Self::CoeffReturnType accum = reducer.initialize();
    for (typename Self::Index j = 0; j < numValuesToReduce; ++j) {
      reducer.reduce(self.m_impl.coeff(firstIndex + j), &accum);
    }
    return reducer.finalize(accum);
  }
};

template <typename Self, typename Op>
struct InnerMostDimReducer<Self, Op, true, false> {
  static EIGEN_DEVICE_FUNC EIGEN_STRONG_INLINE typename Self::CoeffReturnType reduce(const Self& self, typename Self::Index firstIndex, typename Self::Index numValuesToReduce, Op& reducer) {
    const typename Self::Index packetSize = internal::unpacket_traits<typename Self::PacketReturnType>::size;
    const typename Self::Index VectorizedSize = (numValuesToReduce / packetSize) * packetSize;
    typename Self::PacketReturnType paccum = reducer.template initializePacket<typename Self::PacketReturnType>();
    for (typename Self::Index j = 0; j < VectorizedSize; j += packetSize) {
      reducer.reducePacket(self.m_impl.template packet<Unaligned>(firstIndex + j), &paccum);
    }
    typename Self::CoeffReturnType accum = reducer.initialize();
    for (typename Self::Index j = VectorizedSize; j < numValuesToReduce; ++j) {
      reducer.reduce(self.m_impl.coeff(firstIndex + j), &accum);
    }
    return reducer.finalizeBoth(accum, paccum);
  }
};

static const int kLeafSize = 1024;

template <typename Self, typename Op>
struct InnerMostDimReducer<Self, Op, false, true> {
  static EIGEN_DEVICE_FUNC EIGEN_STRONG_INLINE typename Self::CoeffReturnType
  reduce(const Self& self, typename Self::Index firstIndex,
         typename Self::Index numValuesToReduce, Op& reducer) {
    typename Self::CoeffReturnType accum = reducer.initialize();
    if (numValuesToReduce > kLeafSize) {
      const typename Self::Index half = numValuesToReduce / 2;
      reducer.reduce(reduce(self, firstIndex, half, reducer), &accum);
      reducer.reduce(
          reduce(self, firstIndex + half, numValuesToReduce - half, reducer),
          &accum);
    } else {
      for (typename Self::Index j = 0; j < numValuesToReduce; ++j) {
        reducer.reduce(self.m_impl.coeff(firstIndex + j), &accum);
      }
    }
    return reducer.finalize(accum);
  }
};

template <typename Self, typename Op>
struct InnerMostDimReducer<Self, Op, true, true> {
  static EIGEN_DEVICE_FUNC EIGEN_STRONG_INLINE typename Self::CoeffReturnType
  reduce(const Self& self, typename Self::Index firstIndex,
         typename Self::Index numValuesToReduce, Op& reducer) {
    const typename Self::Index packetSize =
        internal::unpacket_traits<typename Self::PacketReturnType>::size;
    typename Self::CoeffReturnType accum = reducer.initialize();
    if (numValuesToReduce > packetSize * kLeafSize) {
      // Make sure the split point is aligned on a packet boundary.
      const typename Self::Index split =
          packetSize *
          divup(firstIndex + divup(numValuesToReduce, typename Self::Index(2)),
                packetSize);
      const typename Self::Index num_left =
          numext::mini(split - firstIndex, numValuesToReduce);
      reducer.reduce(reduce(self, firstIndex, num_left, reducer), &accum);
      if (num_left < numValuesToReduce) {
        reducer.reduce(
            reduce(self, split, numValuesToReduce - num_left, reducer), &accum);
      }
      return reducer.finalize(accum);
    } else {
      const typename Self::Index VectorizedSize =
          (numValuesToReduce / packetSize) * packetSize;
      typename Self::PacketReturnType paccum =
          reducer.template initializePacket<typename Self::PacketReturnType>();
      for (typename Self::Index j = 0; j < VectorizedSize; j += packetSize) {
        reducer.reducePacket(
            self.m_impl.template packet<Unaligned>(firstIndex + j), &paccum);
      }
      for (typename Self::Index j = VectorizedSize; j < numValuesToReduce;
           ++j) {
        reducer.reduce(self.m_impl.coeff(firstIndex + j), &accum);
      }
      return reducer.finalizeBoth(accum, paccum);
    }
  }
};

template <int DimIndex, typename Self, typename Op, bool vectorizable = (Self::InputPacketAccess && Self::ReducerTraits::PacketAccess)>
struct InnerMostDimPreserver {
  static EIGEN_DEVICE_FUNC EIGEN_STRONG_INLINE void reduce(const Self&, typename Self::Index, Op&, typename Self::PacketReturnType*) {
    eigen_assert(false && "should never be called");
  }
};

template <int DimIndex, typename Self, typename Op>
struct InnerMostDimPreserver<DimIndex, Self, Op, true> {
  static EIGEN_DEVICE_FUNC EIGEN_STRONG_INLINE void reduce(const Self& self, typename Self::Index firstIndex, Op& reducer, typename Self::PacketReturnType* accum) {
    EIGEN_STATIC_ASSERT((DimIndex > 0), YOU_MADE_A_PROGRAMMING_MISTAKE);
    for (typename Self::Index j = 0; j < self.m_reducedDims[DimIndex]; ++j) {
      const typename Self::Index input = firstIndex + j * self.m_reducedStrides[DimIndex];
      InnerMostDimPreserver<DimIndex-1, Self, Op>::reduce(self, input, reducer, accum);
    }
  }
};

template <typename Self, typename Op>
struct InnerMostDimPreserver<0, Self, Op, true> {
  static EIGEN_DEVICE_FUNC EIGEN_STRONG_INLINE void reduce(const Self& self, typename Self::Index firstIndex, Op& reducer, typename Self::PacketReturnType* accum) {
    for (typename Self::Index j = 0; j < self.m_reducedDims[0]; ++j) {
      const typename Self::Index input = firstIndex + j * self.m_reducedStrides[0];
      reducer.reducePacket(self.m_impl.template packet<Unaligned>(input), accum);
    }
  }
};
template <typename Self, typename Op>
struct InnerMostDimPreserver<-1, Self, Op, true> {
  static EIGEN_DEVICE_FUNC EIGEN_STRONG_INLINE void reduce(const Self&, typename Self::Index, Op&, typename Self::PacketReturnType*) {
    eigen_assert(false && "should never be called");
  }
};

// Default full reducer
template <typename Self, typename Op, typename Device, bool Vectorizable = (Self::InputPacketAccess && Self::ReducerTraits::PacketAccess)>
struct FullReducer {
  static const bool HasOptimizedImplementation = false;

  static EIGEN_DEVICE_FUNC void run(const Self& self, Op& reducer, const Device&, typename Self::CoeffReturnType* output) {
    const typename Self::Index num_coeffs = array_prod(self.m_impl.dimensions());
    *output = InnerMostDimReducer<Self, Op, Vectorizable>::reduce(self, 0, num_coeffs, reducer);
  }
};


#ifdef EIGEN_USE_THREADS
// Multithreaded full reducers
template <typename Self, typename Op,
          bool Vectorizable = (Self::InputPacketAccess && Self::ReducerTraits::PacketAccess)>
struct FullReducerShard {
  static EIGEN_DEVICE_FUNC EIGEN_STRONG_INLINE void run(const Self& self, typename Self::Index firstIndex,
                  typename Self::Index numValuesToReduce, Op& reducer,
                  typename Self::CoeffReturnType* output) {
    *output = InnerMostDimReducer<Self, Op, Vectorizable>::reduce(
        self, firstIndex, numValuesToReduce, reducer);
  }
};

// Multithreaded full reducer
template <typename Self, typename Op, bool Vectorizable>
struct FullReducer<Self, Op, ThreadPoolDevice, Vectorizable> {
  static const bool HasOptimizedImplementation = !Self::ReducerTraits::IsStateful;
  static const Index PacketSize =
      unpacket_traits<typename Self::PacketReturnType>::size;

  // launch one reducer per thread and accumulate the result.
  static void run(const Self& self, Op& reducer, const ThreadPoolDevice& device,
                  typename Self::CoeffReturnType* output) {
    typedef typename Self::Index Index;
    const Index num_coeffs = array_prod(self.m_impl.dimensions());
    if (num_coeffs == 0) {
      *output = reducer.finalize(reducer.initialize());
      return;
    }
    const TensorOpCost cost =
        self.m_impl.costPerCoeff(Vectorizable) +
        TensorOpCost(0, 0, internal::functor_traits<Op>::Cost, Vectorizable,
                     PacketSize);
    const int num_threads = TensorCostModel<ThreadPoolDevice>::numThreads(
        num_coeffs, cost, device.numThreads());
    if (num_threads == 1) {
      *output =
          InnerMostDimReducer<Self, Op, Vectorizable>::reduce(self, 0, num_coeffs, reducer);
      return;
    }
    const Index blocksize =
        std::floor<Index>(static_cast<float>(num_coeffs) / num_threads);
    const Index numblocks = blocksize > 0 ? num_coeffs / blocksize : 0;
    eigen_assert(num_coeffs >= numblocks * blocksize);

    Barrier barrier(internal::convert_index<unsigned int>(numblocks));
    MaxSizeVector<typename Self::CoeffReturnType> shards(numblocks, reducer.initialize());
    for (Index i = 0; i < numblocks; ++i) {
      device.enqueue_with_barrier(&barrier, &FullReducerShard<Self, Op, Vectorizable>::run,
                                  self, i * blocksize, blocksize, reducer,
                                  &shards[i]);
    }
    typename Self::CoeffReturnType finalShard;
    if (numblocks * blocksize < num_coeffs) {
      finalShard = InnerMostDimReducer<Self, Op, Vectorizable>::reduce(
          self, numblocks * blocksize, num_coeffs - numblocks * blocksize,
          reducer);
    } else {
      finalShard = reducer.initialize();
    }
    barrier.Wait();

    for (Index i = 0; i < numblocks; ++i) {
      reducer.reduce(shards[i], &finalShard);
    }
    *output = reducer.finalize(finalShard);
  }
};

#endif


// Default inner reducer
template <typename Self, typename Op, typename Device>
struct InnerReducer {
  static const bool HasOptimizedImplementation = false;

  EIGEN_DEVICE_FUNC static bool run(const Self&, Op&, const Device&, typename Self::CoeffReturnType*, typename Self::Index, typename Self::Index) {
    eigen_assert(false && "Not implemented");
    return true;
  }
};

// Default outer reducer
template <typename Self, typename Op, typename Device>
struct OuterReducer {
  static const bool HasOptimizedImplementation = false;

  EIGEN_DEVICE_FUNC static bool run(const Self&, Op&, const Device&, typename Self::CoeffReturnType*, typename Self::Index, typename Self::Index) {
    eigen_assert(false && "Not implemented");
    return true;
  }
};


#if defined(EIGEN_USE_GPU) && (defined(EIGEN_GPUCC))
template <int B, int N, typename S, typename R, typename I>
__global__ void FullReductionKernel(R, const S, I, typename S::CoeffReturnType*, unsigned int*);


#if defined(EIGEN_HAS_GPU_FP16)
template <typename S, typename R, typename I>
__global__ void ReductionInitFullReduxKernelHalfFloat(R, const S, I, half2*);
template <int B, int N, typename S, typename R, typename I>
__global__ void FullReductionKernelHalfFloat(R, const S, I, half*, half2*);
template <int NPT, typename S, typename R, typename I>
__global__ void InnerReductionKernelHalfFloat(R, const S, I, I, half*);

#endif

template <int NPT, typename S, typename R, typename I>
__global__ void InnerReductionKernel(R, const S, I, I, typename S::CoeffReturnType*);

template <int NPT, typename S, typename R, typename I>
__global__ void OuterReductionKernel(R, const S, I, I, typename S::CoeffReturnType*);
#endif

template <typename Self, typename Op,
          bool Vectorizable =
              (Self::InputPacketAccess & Self::ReducerTraits::PacketAccess)>
class BlockReducer {
 public:
  typedef typename Self::Index Index;
  typedef typename Self::Scalar Scalar;
  typedef typename Self::CoeffReturnType CoeffReturnType;
  typedef typename Self::PacketReturnType PacketReturnType;
  explicit BlockReducer(const Op& reducer) : op_(reducer) {
    accum_ = op_.initialize();
  }
  void Reduce(Index index, Index num_values_to_reduce, Scalar* data) {
    for (Index i = 0; i < num_values_to_reduce; ++i) {
      op_.reduce(data[index + i], &accum_);
    }
  }
  CoeffReturnType Finalize() { return op_.finalize(accum_); }
  PacketReturnType FinalizePacket() {
    // TODO(andydavis) This function should not be called for Scalar
    // reductions: clean this up or add an assert here.
    return PacketReturnType();
  }

 private:
  CoeffReturnType accum_;
  Op op_;
};

template <typename Self, typename Op>
class BlockReducer<Self, Op, true> {
 public:
  typedef typename Self::Index Index;
  typedef typename Self::Scalar Scalar;
  typedef typename Self::CoeffReturnType CoeffReturnType;
  typedef typename Self::PacketReturnType PacketReturnType;
  static const Index PacketSize =
      internal::unpacket_traits<PacketReturnType>::size;

  explicit BlockReducer(const Op& reducer) : op_(reducer) {
    vaccum_ = op_.template initializePacket<PacketReturnType>();
    accum_ = op_.initialize();
  }
  void Reduce(Index index, Index num_values_to_reduce, Scalar* data) {
    const Index vectorized_size =
        (num_values_to_reduce / PacketSize) * PacketSize;
    for (Index i = 0; i < vectorized_size; i += PacketSize) {
      op_.reducePacket(
          internal::ploadt<PacketReturnType, Unaligned>(&data[index + i]),
          &vaccum_);
    }
    for (Index i = vectorized_size; i < num_values_to_reduce; ++i) {
      op_.reduce(data[index + i], &accum_);
    }
  }
  CoeffReturnType Finalize() { return op_.finalizeBoth(accum_, vaccum_); }
  PacketReturnType FinalizePacket() { return op_.finalizePacket(vaccum_); }

 private:
  PacketReturnType vaccum_;
  CoeffReturnType accum_;
  Op op_;
};

}  // end namespace internal


template <typename Op, typename Dims, typename XprType,  template <class> class MakePointer_>
class TensorReductionOp : public TensorBase<TensorReductionOp<Op, Dims, XprType, MakePointer_>, ReadOnlyAccessors> {
  public:
    typedef typename Eigen::internal::traits<TensorReductionOp>::Scalar Scalar;
    typedef typename Eigen::NumTraits<Scalar>::Real RealScalar;
    typedef typename internal::remove_const<typename XprType::CoeffReturnType>::type CoeffReturnType;
    typedef typename Eigen::internal::nested<TensorReductionOp>::type Nested;
    typedef typename Eigen::internal::traits<TensorReductionOp>::StorageKind StorageKind;
    typedef typename Eigen::internal::traits<TensorReductionOp>::Index Index;

    EIGEN_DEVICE_FUNC EIGEN_STRONG_INLINE
    TensorReductionOp(const XprType& expr, const Dims& dims) : m_expr(expr), m_dims(dims)
    { }
    EIGEN_DEVICE_FUNC EIGEN_STRONG_INLINE
    TensorReductionOp(const XprType& expr, const Dims& dims, const Op& reducer) : m_expr(expr), m_dims(dims), m_reducer(reducer)
    { }

    EIGEN_DEVICE_FUNC EIGEN_STRONG_INLINE
    const XprType& expression() const { return m_expr; }
    EIGEN_DEVICE_FUNC EIGEN_STRONG_INLINE
    const Dims& dims() const { return m_dims; }
    EIGEN_DEVICE_FUNC EIGEN_STRONG_INLINE
    const Op& reducer() const { return m_reducer; }

  protected:
    typename XprType::Nested m_expr;
    const Dims m_dims;
    const Op m_reducer;
};


// Eval as rvalue
template<typename Op, typename Dims, typename ArgType, template <class> class MakePointer_, typename Device>
struct TensorEvaluator<const TensorReductionOp<Op, Dims, ArgType, MakePointer_>, Device>
{
  typedef internal::reducer_traits<Op, Device> ReducerTraits;
  typedef TensorReductionOp<Op, Dims, ArgType, MakePointer_> XprType;
  typedef typename XprType::Index Index;
  typedef ArgType ChildType;
  typedef typename TensorEvaluator<ArgType, Device>::Dimensions InputDimensions;
  static const int NumInputDims = internal::array_size<InputDimensions>::value;
  static const int NumReducedDims = internal::array_size<Dims>::value;
  static const int NumOutputDims = NumInputDims - NumReducedDims;
  typedef typename internal::conditional<NumOutputDims==0, Sizes<>, DSizes<Index, NumOutputDims> >::type Dimensions;
  typedef typename XprType::Scalar Scalar;
  typedef TensorEvaluator<const TensorReductionOp<Op, Dims, ArgType, MakePointer_>, Device> Self;
  static const bool InputPacketAccess = TensorEvaluator<ArgType, Device>::PacketAccess;
  typedef typename internal::remove_const<typename XprType::CoeffReturnType>::type CoeffReturnType;
  typedef typename PacketType<CoeffReturnType, Device>::type PacketReturnType;
  static const Index PacketSize = PacketType<CoeffReturnType, Device>::size;

  enum {
<<<<<<< HEAD
    IsAligned = false,
    PacketAccess = Self::InputPacketAccess && ReducerTraits::PacketAccess,
    BlockAccess = false,
    Layout = TensorEvaluator<ArgType, Device>::Layout,
    CoordAccess = false,  // to be implemented
    RawAccess = false
=======
    IsAligned         = false,
    PacketAccess      = Self::InputPacketAccess && Op::PacketAccess,
    BlockAccess       = TensorEvaluator<ArgType, Device>::BlockAccess,
    PreferBlockAccess = true,
    Layout            = TensorEvaluator<ArgType, Device>::Layout,
    CoordAccess       = false,  // to be implemented
    RawAccess         = false
>>>>>>> 53568e35
  };

  typedef typename internal::remove_const<Scalar>::type ScalarNoConst;

  typedef internal::TensorBlock<ScalarNoConst, Index, NumOutputDims, Layout>
      OutputTensorBlock;
  typedef internal::TensorBlock<ScalarNoConst, Index, NumInputDims, Layout>
      InputTensorBlock;

  static const bool ReducingInnerMostDims = internal::are_inner_most_dims<Dims, NumInputDims, Layout>::value;
  static const bool PreservingInnerMostDims = internal::preserve_inner_most_dims<Dims, NumInputDims, Layout>::value;
  static const bool RunningFullReduction = (NumOutputDims==0);

  EIGEN_DEVICE_FUNC EIGEN_STRONG_INLINE TensorEvaluator(const XprType& op, const Device& device)
      : m_impl(op.expression(), device), m_reducer(op.reducer()), m_result(NULL), m_device(device)
#if defined(EIGEN_USE_SYCL)
      , m_xpr_dims(op.dims())
#endif
  {
    EIGEN_STATIC_ASSERT((NumInputDims >= NumReducedDims), YOU_MADE_A_PROGRAMMING_MISTAKE);
    EIGEN_STATIC_ASSERT((!ReducingInnerMostDims | !PreservingInnerMostDims | (NumReducedDims == NumInputDims)),
                        YOU_MADE_A_PROGRAMMING_MISTAKE);

    // Build the bitmap indicating if an input dimension is reduced or not.
    for (int i = 0; i < NumInputDims; ++i) {
      m_reduced[i] = false;
    }
    for (int i = 0; i < NumReducedDims; ++i) {
      eigen_assert(op.dims()[i] >= 0);
      eigen_assert(op.dims()[i] < NumInputDims);
      m_reduced[op.dims()[i]] = true;
    }

    const typename TensorEvaluator<ArgType, Device>::Dimensions& input_dims = m_impl.dimensions();
    internal::DimInitializer<Dimensions>::run(input_dims, m_reduced, &m_dimensions, &m_reducedDims);

    // Precompute output strides.
    if (NumOutputDims > 0) {
      if (static_cast<int>(Layout) == static_cast<int>(ColMajor)) {
        m_outputStrides[0] = 1;
        for (int i = 1; i < NumOutputDims; ++i) {
          m_outputStrides[i] = m_outputStrides[i - 1] * m_dimensions[i - 1];
          m_fastOutputStrides[i] = internal::TensorIntDivisor<Index>(m_outputStrides[i]);
        }
      } else {
        m_outputStrides[NumOutputDims - 1] = 1;
        for (int i = NumOutputDims - 2; i >= 0; --i) {
          m_outputStrides[i] = m_outputStrides[i + 1] * m_dimensions[i + 1];
          m_fastOutputStrides[i] = internal::TensorIntDivisor<Index>(m_outputStrides[i]);
        }
      }
    }

    // Precompute input strides.
    if (NumInputDims > 0) {
      array<Index, NumInputDims> input_strides;
      if (static_cast<int>(Layout) == static_cast<int>(ColMajor)) {
        input_strides[0] = 1;
        for (int i = 1; i < NumInputDims; ++i) {
          input_strides[i] = input_strides[i-1] * input_dims[i-1];
        }
      } else {
        input_strides.back() = 1;
        for (int i = NumInputDims - 2; i >= 0; --i) {
          input_strides[i] = input_strides[i + 1] * input_dims[i + 1];
        }
      }

      int outputIndex = 0;
      int reduceIndex = 0;
      for (int i = 0; i < NumInputDims; ++i) {
        if (m_reduced[i]) {
          m_reducedStrides[reduceIndex] = input_strides[i];
          ++reduceIndex;
        } else {
          m_preservedStrides[outputIndex] = input_strides[i];
          m_output_to_input_dim_map[outputIndex] = i;
          ++outputIndex;
        }
      }
    }

    // Special case for full reductions
    if (NumOutputDims == 0) {
      m_preservedStrides[0] = internal::array_prod(input_dims);
    }

    m_numValuesToReduce =
        NumOutputDims == 0
            ? internal::array_prod(input_dims)
            : (static_cast<int>(Layout) == static_cast<int>(ColMajor))
                  ? m_preservedStrides[0]
                  : m_preservedStrides[NumOutputDims - 1];
  }

  EIGEN_DEVICE_FUNC EIGEN_STRONG_INLINE const Dimensions& dimensions() const { return m_dimensions; }

  EIGEN_STRONG_INLINE
    #if !defined(EIGEN_HIPCC)
    // Marking this as EIGEN_DEVICE_FUNC for HIPCC requires also doing the same for all the functions
    // being called within here, which then leads to proliferation of EIGEN_DEVICE_FUNC markings, one
    // of which will eventually result in an NVCC error
    EIGEN_DEVICE_FUNC
    #endif
    bool evalSubExprsIfNeeded(typename MakePointer_<CoeffReturnType>::Type data) {
    m_impl.evalSubExprsIfNeeded(NULL);

    // Use the FullReducer if possible.
    if ((RunningFullReduction && RunningOnSycl) ||(RunningFullReduction &&
        internal::FullReducer<Self, Op, Device>::HasOptimizedImplementation &&
        ((RunningOnGPU && (m_device.majorDeviceVersion() >= 3)) ||
         !RunningOnGPU))) {
      bool need_assign = false;
      if (!data) {
        m_result = static_cast<CoeffReturnType*>(m_device.allocate_temp(sizeof(CoeffReturnType)));
        data = m_result;
        need_assign = true;
      }
      Op reducer(m_reducer);
      internal::FullReducer<Self, Op, Device>::run(*this, reducer, m_device, data);
      return need_assign;
    }
    else if(RunningOnSycl){
      const Index num_values_to_reduce = internal::array_prod(m_reducedDims);
      const Index num_coeffs_to_preserve = internal::array_prod(m_dimensions);
      if (!data) {
        data = static_cast<CoeffReturnType*>(m_device.allocate_temp(sizeof(CoeffReturnType) * num_coeffs_to_preserve));
        m_result = data;
      }
      Op reducer(m_reducer);
      internal::InnerReducer<Self, Op, Device>::run(*this, reducer, m_device, data, num_values_to_reduce, num_coeffs_to_preserve);
      return (m_result != NULL);
    }

    // Attempt to use an optimized reduction.
    else if (RunningOnGPU && (m_device.majorDeviceVersion() >= 3)) {
      bool reducing_inner_dims = true;
      for (int i = 0; i < NumReducedDims; ++i) {
        if (static_cast<int>(Layout) == static_cast<int>(ColMajor)) {
          reducing_inner_dims &= m_reduced[i];
        } else {
          reducing_inner_dims &= m_reduced[NumInputDims - 1 - i];
        }
      }
      if (internal::InnerReducer<Self, Op, Device>::HasOptimizedImplementation &&
          (reducing_inner_dims || ReducingInnerMostDims)) {
        const Index num_values_to_reduce = internal::array_prod(m_reducedDims);
        const Index num_coeffs_to_preserve = internal::array_prod(m_dimensions);
        if (!data) {
          if (num_coeffs_to_preserve < 1024 && num_values_to_reduce > num_coeffs_to_preserve && num_values_to_reduce > 128) {
            data = static_cast<CoeffReturnType*>(m_device.allocate_temp(sizeof(CoeffReturnType) * num_coeffs_to_preserve));
            m_result = data;
          }
          else {
            return true;
          }
        }
        Op reducer(m_reducer);
        if (internal::InnerReducer<Self, Op, Device>::run(*this, reducer, m_device, data, num_values_to_reduce, num_coeffs_to_preserve)) {
          if (m_result) {
            m_device.deallocate_temp(m_result);
            m_result = NULL;
          }
          return true;
        } else {
          return (m_result != NULL);
        }
      }

      bool preserving_inner_dims = true;
      for (int i = 0; i < NumReducedDims; ++i) {
        if (static_cast<int>(Layout) == static_cast<int>(ColMajor)) {
          preserving_inner_dims &= m_reduced[NumInputDims - 1 - i];
        } else {
          preserving_inner_dims &= m_reduced[i];
        }
      }
      if (internal::OuterReducer<Self, Op, Device>::HasOptimizedImplementation &&
          preserving_inner_dims) {
        const Index num_values_to_reduce = internal::array_prod(m_reducedDims);
        const Index num_coeffs_to_preserve = internal::array_prod(m_dimensions);
        if (!data) {
          if (num_coeffs_to_preserve < 1024 && num_values_to_reduce > num_coeffs_to_preserve && num_values_to_reduce > 32) {
            data = static_cast<CoeffReturnType*>(m_device.allocate_temp(sizeof(CoeffReturnType) * num_coeffs_to_preserve));
            m_result = data;
          }
          else {
            return true;
          }
        }
        Op reducer(m_reducer);
        if (internal::OuterReducer<Self, Op, Device>::run(*this, reducer, m_device, data, num_values_to_reduce, num_coeffs_to_preserve)) {
          if (m_result) {
            m_device.deallocate_temp(m_result);
            m_result = NULL;
          }
          return true;
        } else {
          return (m_result != NULL);
        }
      }
    }
    return true;
  }

  EIGEN_DEVICE_FUNC EIGEN_STRONG_INLINE void cleanup() {
    m_impl.cleanup();
    if (m_result) {
      m_device.deallocate_temp(m_result);
      m_result = NULL;
    }
  }

  EIGEN_DEVICE_FUNC EIGEN_STRONG_INLINE CoeffReturnType coeff(Index index) const
  {
    if ((RunningOnSycl || RunningFullReduction || RunningOnGPU) && m_result) {
      return *(m_result + index);
    }
    Op reducer(m_reducer);
    if (ReducingInnerMostDims || RunningFullReduction) {
      const Index num_values_to_reduce =
        (static_cast<int>(Layout) == static_cast<int>(ColMajor)) ? m_preservedStrides[0] : m_preservedStrides[NumPreservedStrides - 1];
      return internal::InnerMostDimReducer<Self, Op>::reduce(*this, firstInput(index),
                                                             num_values_to_reduce, reducer);
    } else {
      typename Self::CoeffReturnType accum = reducer.initialize();
      internal::GenericDimReducer<NumReducedDims-1, Self, Op>::reduce(*this, firstInput(index), reducer, &accum);
      return reducer.finalize(accum);
    }
  }

  // TODO(bsteiner): provide a more efficient implementation.
  template<int LoadMode>
  EIGEN_DEVICE_FUNC EIGEN_STRONG_INLINE PacketReturnType packet(Index index) const
  {
    EIGEN_STATIC_ASSERT((PacketSize > 1), YOU_MADE_A_PROGRAMMING_MISTAKE)
    eigen_assert(index + PacketSize - 1 < Index(internal::array_prod(dimensions())));

    if (RunningOnGPU && m_result) {
      return internal::pload<PacketReturnType>(m_result + index);
    }

    EIGEN_ALIGN_MAX typename internal::remove_const<CoeffReturnType>::type values[PacketSize];
    if (ReducingInnerMostDims) {
      const Index num_values_to_reduce =
        (static_cast<int>(Layout) == static_cast<int>(ColMajor)) ? m_preservedStrides[0] : m_preservedStrides[NumPreservedStrides - 1];
      const Index firstIndex = firstInput(index);
      for (Index i = 0; i < PacketSize; ++i) {
        Op reducer(m_reducer);
        values[i] = internal::InnerMostDimReducer<Self, Op>::reduce(*this, firstIndex + i * num_values_to_reduce,
                                                                    num_values_to_reduce, reducer);
      }
    } else if (PreservingInnerMostDims) {
      const Index firstIndex = firstInput(index);
      const int innermost_dim = (static_cast<int>(Layout) == static_cast<int>(ColMajor)) ? 0 : NumOutputDims - 1;
      // TBD: extend this the the n innermost dimensions that we preserve.
      if (((firstIndex % m_dimensions[innermost_dim]) + PacketSize - 1) < m_dimensions[innermost_dim]) {
        Op reducer(m_reducer);
        typename Self::PacketReturnType accum = reducer.template initializePacket<typename Self::PacketReturnType>();
        internal::InnerMostDimPreserver<NumReducedDims-1, Self, Op>::reduce(*this, firstIndex, reducer, &accum);
        return reducer.finalizePacket(accum);
      } else {
        for (int i = 0; i < PacketSize; ++i) {
          values[i] = coeff(index + i);
        }
      }
    } else {
      for (int i = 0; i < PacketSize; ++i) {
        values[i] = coeff(index + i);
      }
    }
    PacketReturnType rslt = internal::pload<PacketReturnType>(values);
    return rslt;
  }

  // Must be called after evalSubExprsIfNeeded().
  EIGEN_DEVICE_FUNC EIGEN_STRONG_INLINE TensorOpCost costPerCoeff(bool vectorized) const {
    if (RunningFullReduction && m_result) {
      return TensorOpCost(sizeof(CoeffReturnType), 0, 0, vectorized, PacketSize);
    } else {
      const Index num_values_to_reduce = internal::array_prod(m_reducedDims);
      const double compute_cost = num_values_to_reduce * internal::functor_traits<Op>::Cost;
      return m_impl.costPerCoeff(vectorized) * num_values_to_reduce +
          TensorOpCost(0, 0, compute_cost, vectorized, PacketSize);
    }
  }

  EIGEN_DEVICE_FUNC EIGEN_STRONG_INLINE void getResourceRequirements(
      std::vector<internal::TensorOpResourceRequirements>* resources) const {
    Eigen::Index block_total_size_max = numext::maxi<Eigen::Index>(
        1, m_device.lastLevelCacheSize() / sizeof(Scalar));
    resources->push_back(internal::TensorOpResourceRequirements(
        internal::kSkewedInnerDims, block_total_size_max));
    m_impl.getResourceRequirements(resources);
  }

  EIGEN_DEVICE_FUNC EIGEN_DONT_INLINE void block(
      OutputTensorBlock* output_block) const {
    // Special case full reductions to avoid input block copy below.
    if (NumInputDims == NumReducedDims) {
      eigen_assert(output_block->first_coeff_index() == 0);
      eigen_assert(output_block->block_sizes().TotalSize() == 1);
      Op reducer(m_reducer);
      output_block->data()[0] = internal::InnerMostDimReducer<Self, Op>::reduce(
          *this, 0, m_numValuesToReduce, reducer);
      return;
    }

    // Calculate input tensor 'slice' required to reduce output block coeffs.
    DSizes<Index, NumInputDims> input_slice_sizes(m_impl.dimensions());
    for (int i = 0; i < NumOutputDims; ++i) {
      // Clip preserved input dimensions by output block size.
      input_slice_sizes[m_output_to_input_dim_map[i]] =
          output_block->block_sizes()[i];
    }

    // Shard input tensor slice into blocks (because it could be large if we
    // need to reduce along several dimensions to calculate required output
    // coefficients).
    const Index max_coeff_count =
        numext::mini<Index>(((m_device.firstLevelCacheSize()) / sizeof(Scalar)),
                            input_slice_sizes.TotalSize());

    // Calculate max output shard size needed to keep working set of reducers
    // in L1, while leaving enough space for reducer overhead and 'PacketSize'
    // reductions.
    DSizes<Index, NumInputDims> target_input_block_sizes;
    CalculateTargetInputBlockShape(max_coeff_count, input_slice_sizes,
                                   &target_input_block_sizes);
    // Calculate indices for first preserved dimension.
    const Index first_preserved_dim_output_index =
        static_cast<int>(Layout) == static_cast<int>(ColMajor)
            ? 0
            : NumOutputDims - 1;
    const Index first_preserved_dim_input_index =
        m_output_to_input_dim_map[first_preserved_dim_output_index];
    const bool inner_most_dim_preserved =
        first_preserved_dim_input_index ==
            (static_cast<int>(Layout) == static_cast<int>(ColMajor)
                 ? 0
                 : NumInputDims - 1) |
        PreservingInnerMostDims;

    // Calculate output block inner/outer dimension sizes.
    const Index output_block_inner_dim_size =
        output_block->block_sizes()[first_preserved_dim_output_index];
    const Index output_block_outer_dim_size =
        output_block->block_sizes().TotalSize() / output_block_inner_dim_size;
    // Calculate shard size for first preserved dimension.
    const Index output_shard_size =
        target_input_block_sizes[first_preserved_dim_input_index];
    const Index num_output_shards =
        (output_block_inner_dim_size + output_shard_size - 1) /
        output_shard_size;

    // Initialize 'tensor_slice_offsets' from input coords of output index.
    DSizes<Index, NumInputDims> tensor_slice_offsets;
    GetInputCoordsForOutputIndex(output_block->first_coeff_index(),
                                 &tensor_slice_offsets);

    // Store tensor slice offset in first preserved dimension to be used
    // to update tensor slice extents in loop below.
    const Index first_preserved_dim_offset_start =
        tensor_slice_offsets[first_preserved_dim_input_index];

    array<BlockIteratorState, NumOutputDims> block_iter_state;

    // Initialize state used to iterate through output coefficients
    // and update 'tensor_slice_offsets' in outer preserved dims.
    for (int i = 0; i < NumOutputDims - 1; ++i) {
      const int dim = static_cast<int>(Layout) == static_cast<int>(ColMajor)
                          ? i + 1
                          : NumOutputDims - i - 2;
      block_iter_state[i].input_dim = m_output_to_input_dim_map[dim];
      block_iter_state[i].output_size = output_block->block_sizes()[dim];
      block_iter_state[i].output_count = 0;
    }

    // Allocate input block memory.
    ScalarNoConst* input_block_data = static_cast<ScalarNoConst*>(
        m_device.allocate(max_coeff_count * sizeof(Scalar)));
    // Allocate reducer memory.
    const bool packet_reductions_enabled =
        (Self::InputPacketAccess & Self::ReducerTraits::PacketAccess);
    const Index num_reducers =
        (inner_most_dim_preserved && packet_reductions_enabled)
            ? (output_shard_size / PacketSize + output_shard_size % PacketSize +
               PacketSize)
            : output_shard_size;
    typedef internal::BlockReducer<Self, Op> BlockReducer;
    BlockReducer* reducers = static_cast<BlockReducer*>(
        m_device.allocate(num_reducers * sizeof(BlockReducer)));

    InputDimensions input_tensor_dims(m_impl.dimensions());
    for (Index output_outer_index = 0;
         output_outer_index < output_block_outer_dim_size;
         ++output_outer_index) {
      for (Index output_shard_index = 0; output_shard_index < num_output_shards;
           ++output_shard_index) {
        // Initialize 'tensor_slice_extents' for this output shard.
        DSizes<Index, NumInputDims> tensor_slice_extents(input_slice_sizes);
        for (int i = 0; i < NumInputDims; ++i) {
          if (i == first_preserved_dim_input_index) {
            // Clip first preserved dim size to output shard size.
            tensor_slice_extents[i] = numext::mini(
                output_shard_size,
                input_slice_sizes[i] - (tensor_slice_offsets[i] -
                                        first_preserved_dim_offset_start));

          } else if (!m_reduced[i]) {
            // Clip outer preserved dims to size 1, so that we reduce a
            // contiguous set of output coefficients.
            tensor_slice_extents[i] = 1;
          }
        }

        // Intialize output coefficient reducers.
        for (int i = 0; i < num_reducers; ++i) {
          new (&reducers[i]) BlockReducer(m_reducer);
        }

        typedef internal::TensorSliceBlockMapper<ScalarNoConst, Index,
                                                 NumInputDims, Layout>
            TensorSliceBlockMapper;

        // TODO(andydavis) Consider removing 'input_block_stride_order' if we
        // find that scattered reads are not worth supporting in
        // TensorSliceBlockMapper.
        TensorSliceBlockMapper block_mapper(
            input_tensor_dims, tensor_slice_offsets, tensor_slice_extents,
            target_input_block_sizes, DimensionList<Index, NumInputDims>());

        const Index num_outputs_to_update =
            tensor_slice_extents[first_preserved_dim_input_index];
        const Index preserved_dim_vector_reducer_count =
            (inner_most_dim_preserved && packet_reductions_enabled)
                ? num_outputs_to_update / PacketSize
                : 0;
        const Index preserved_dim_vector_coeff_count =
            inner_most_dim_preserved
                ? preserved_dim_vector_reducer_count * PacketSize
                : 0;
        const Index preserved_dim_reducer_limit =
            (inner_most_dim_preserved && packet_reductions_enabled)
                ? (preserved_dim_vector_reducer_count +
                   num_outputs_to_update % PacketSize)
                : num_outputs_to_update;

        const Index total_block_count = block_mapper.total_block_count();
        for (Index b = 0; b < total_block_count; ++b) {
          InputTensorBlock input_block =
              block_mapper.GetBlockForIndex(b, input_block_data);
          // Read.
          m_impl.block(&input_block);

          Index num_values_to_reduce = 1;
          for (Index i = 0; i < NumInputDims; ++i) {
            if (m_reduced[i]) {
              num_values_to_reduce *= input_block.block_sizes()[i];
            }
          }
          // Reduce.
          if (inner_most_dim_preserved) {
            const Index input_outer_dim_size =
                input_block.block_sizes().TotalSize() / num_outputs_to_update;
            for (Index input_outer_dim_index = 0;
                 input_outer_dim_index < input_outer_dim_size;
                 ++input_outer_dim_index) {
              const Index input_outer_dim_base =
                  input_outer_dim_index * num_outputs_to_update;
              for (Index i = 0; i < preserved_dim_vector_reducer_count; ++i) {
                reducers[i].Reduce(input_outer_dim_base + i * PacketSize,
                                   PacketSize, input_block.data());
              }
              const Index scalar_reducer_base =
                  input_outer_dim_base + preserved_dim_vector_coeff_count;
              for (Index i = preserved_dim_vector_reducer_count;
                   i < preserved_dim_reducer_limit; ++i) {
                reducers[i].Reduce(scalar_reducer_base + i -
                                       preserved_dim_vector_reducer_count,
                                   1, input_block.data());
              }
            }
          } else {
            for (Index i = 0; i < num_outputs_to_update; ++i) {
              reducers[i].Reduce(i * num_values_to_reduce, num_values_to_reduce,
                                 input_block.data());
            }
          }
        }

        // Finalize all reducers for this output shard.
        const Index output_base_index =
            output_outer_index * output_block_inner_dim_size +
            output_shard_index * output_shard_size;
        if (inner_most_dim_preserved) {
          EIGEN_ALIGN_MAX
              typename internal::remove_const<CoeffReturnType>::type
                  values[PacketSize];
          for (Index i = 0; i < preserved_dim_vector_reducer_count; ++i) {
            const Index reducer_base = output_base_index + i * PacketSize;
            internal::pstore<CoeffReturnType, PacketReturnType>(
                values, reducers[i].FinalizePacket());
            for (Index j = 0; j < PacketSize; ++j) {
              output_block->data()[reducer_base + j] = values[j];
            }
          }
          const Index scalar_reducer_base =
              output_base_index + preserved_dim_vector_coeff_count;

          for (Index i = preserved_dim_vector_reducer_count;
               i < preserved_dim_reducer_limit; ++i) {
            output_block->data()[scalar_reducer_base + i -
                                 preserved_dim_vector_reducer_count] =
                reducers[i].Finalize();
          }
        } else {
          for (int i = 0; i < num_outputs_to_update; ++i) {
            output_block->data()[output_base_index + i] =
                reducers[i].Finalize();
          }
        }

        // Update 'tensor_slice_offsets' by num outputs for this output shard.
        tensor_slice_offsets[first_preserved_dim_input_index] +=
            num_outputs_to_update;
      }
      // Update slice offset for inner preserved dim.
      tensor_slice_offsets[first_preserved_dim_input_index] -=
          output_block_inner_dim_size;
      // Update slice offsets for remaining output dims.
      for (int i = 0; i < NumOutputDims - 1; ++i) {
        BlockIteratorState& b = block_iter_state[i];
        if (++b.output_count < b.output_size) {
          ++tensor_slice_offsets[b.input_dim];
          break;
        }
        b.output_count = 0;
        tensor_slice_offsets[b.input_dim] -= b.output_size - 1;
      }
    }

    // Free memory.
    m_device.deallocate(input_block_data);
    m_device.deallocate(reducers);
  }

  EIGEN_DEVICE_FUNC typename MakePointer_<CoeffReturnType>::Type data() const { return m_result; }

#if defined(EIGEN_USE_SYCL)
  const TensorEvaluator<ArgType, Device>& impl() const { return m_impl; }
  const Device& device() const { return m_device; }
  const Dims& xprDims() const { return m_xpr_dims; }
#endif

  private:
  template <int, typename, typename> friend struct internal::GenericDimReducer;
  template <typename, typename, bool, bool> friend struct internal::InnerMostDimReducer;
  template <int, typename, typename, bool> friend struct internal::InnerMostDimPreserver;
  template <typename S, typename O, typename D, bool V> friend struct internal::FullReducer;
#ifdef EIGEN_USE_THREADS
  template <typename S, typename O, bool V> friend struct internal::FullReducerShard;
#endif
#if defined(EIGEN_USE_GPU) && (defined(EIGEN_GPUCC))
  template <int B, int N, typename S, typename R, typename I> KERNEL_FRIEND void internal::FullReductionKernel(R, const S, I, typename S::CoeffReturnType*, unsigned int*);
#if defined(EIGEN_HAS_GPU_FP16)
  template <typename S, typename R, typename I> KERNEL_FRIEND void internal::ReductionInitFullReduxKernelHalfFloat(R, const S, I, half2*);
  template <int B, int N, typename S, typename R, typename I> KERNEL_FRIEND void internal::FullReductionKernelHalfFloat(R, const S, I, half*, half2*);
  template <int NPT, typename S, typename R, typename I> KERNEL_FRIEND void internal::InnerReductionKernelHalfFloat(R, const S, I, I, half*);
#endif
  template <int NPT, typename S, typename R, typename I> KERNEL_FRIEND void internal::InnerReductionKernel(R, const S, I, I, typename S::CoeffReturnType*);

  template <int NPT, typename S, typename R, typename I> KERNEL_FRIEND void internal::OuterReductionKernel(R, const S, I, I, typename S::CoeffReturnType*);
#endif

#if defined(EIGEN_USE_SYCL)
 template < typename HostExpr_, typename FunctorExpr_, typename Tuple_of_Acc_, typename Dims_, typename Op_, typename Index_> friend class TensorSycl::internal::ReductionFunctor;
 template<typename CoeffReturnType_ ,typename OutAccessor_, typename HostExpr_, typename FunctorExpr_, typename Op_, typename Dims_, typename Index_, typename TupleType_> friend class TensorSycl::internal::FullReductionKernelFunctor;
#endif


  template <typename S, typename O, typename D> friend struct internal::InnerReducer;

  struct BlockIteratorState {
    Index input_dim;
    Index output_size;
    Index output_count;
  };

  // Returns the Index in the input tensor of the first value that needs to be
  // used to compute the reduction at output index "index".
  EIGEN_DEVICE_FUNC EIGEN_STRONG_INLINE Index firstInput(Index index) const {
    if (ReducingInnerMostDims) {
      if (static_cast<int>(Layout) == static_cast<int>(ColMajor)) {
        return index * m_preservedStrides[0];
      } else {
        return index * m_preservedStrides[NumPreservedStrides - 1];
      }
    }
    // TBD: optimize the case where we preserve the innermost dimensions.
    Index startInput = 0;
    if (static_cast<int>(Layout) == static_cast<int>(ColMajor)) {
      for (int i = NumOutputDims - 1; i > 0; --i) {
        // This is index_i in the output tensor.
        const Index idx = index / m_outputStrides[i];
        startInput += idx * m_preservedStrides[i];
        index -= idx * m_outputStrides[i];
      }
      if (PreservingInnerMostDims) {
        eigen_assert(m_preservedStrides[0] == 1);
        startInput += index;
      } else {
        startInput += index * m_preservedStrides[0];
      }
    } else {
      for (int i = 0; i < NumOutputDims - 1; ++i) {
        // This is index_i in the output tensor.
        const Index idx = index / m_outputStrides[i];
        startInput += idx * m_preservedStrides[i];
        index -= idx * m_outputStrides[i];
      }
      if (PreservingInnerMostDims) {
        eigen_assert(m_preservedStrides[NumPreservedStrides - 1] == 1);
        startInput += index;
      } else {
        startInput += index * m_preservedStrides[NumPreservedStrides - 1];
      }
    }
    return startInput;
  }

  EIGEN_DEVICE_FUNC EIGEN_STRONG_INLINE void GetInputCoordsForOutputIndex(
      Index index,
      DSizes<Index, NumInputDims>* coords) const {
    for (int i = 0; i < NumInputDims; ++i) {
      (*coords)[i] = 0;
    }
    if (static_cast<int>(Layout) == static_cast<int>(ColMajor)) {
      for (int i = NumOutputDims - 1; i > 0; --i) {
        const Index idx = index / m_fastOutputStrides[i];
        (*coords)[m_output_to_input_dim_map[i]] = idx;
        index -= idx * m_outputStrides[i];
      }
      (*coords)[m_output_to_input_dim_map[0]] = index;
    } else {
      for (int i = 0; i < NumOutputDims - 1; ++i) {
        const Index idx = index / m_fastOutputStrides[i];
        (*coords)[m_output_to_input_dim_map[i]] = idx;
        index -= idx * m_outputStrides[i];
      }
      (*coords)[m_output_to_input_dim_map[NumOutputDims-1]] = index;
    }
  }

  EIGEN_DEVICE_FUNC EIGEN_STRONG_INLINE void CalculateTargetInputBlockShape(
      const Index max_coeff_count,
      const DSizes<Index, NumInputDims>& input_slice_sizes,
      DSizes<Index, NumInputDims>* target_input_block_sizes) const {
    typedef internal::BlockReducer<Self, Op> BlockReducer;
    // TODO(andydavis) Compute reducer overhead correctly for the case where
    // we are preserving the inner most dimension, and a single reducer
    // reduces a packet's worth of output coefficients.
    const Index reducer_overhead = sizeof(BlockReducer) / sizeof(Scalar);

    Index coeff_to_allocate = max_coeff_count;
    bool first_preserved_dim_allocated = false;
    bool first_reduced_dim_allocated = false;
    for (int i = 0; i < NumInputDims; ++i) {
      const int dim = static_cast<int>(Layout) == static_cast<int>(ColMajor)
                          ? i
                          : NumInputDims - i - 1;
      (*target_input_block_sizes)[dim] = 1;
      if (m_reduced[dim]) {
        // TODO(andydavis) Consider allocating to multiple reduced dimensions.
        // Watch out for cases where reduced dimensions are not contiguous,
        // which induces scattered reads.
        if (!first_reduced_dim_allocated) {
          (*target_input_block_sizes)[dim] =
              numext::mini(input_slice_sizes[dim], coeff_to_allocate);
          coeff_to_allocate /= (*target_input_block_sizes)[dim];
          first_reduced_dim_allocated = true;
        }
      } else if (!first_preserved_dim_allocated) {
        // TODO(andydavis) Include output block size in this L1 working set
        // calculation.
        const Index alloc_size = numext::maxi(
            static_cast<Index>(1), coeff_to_allocate / reducer_overhead);
        (*target_input_block_sizes)[dim] =
            numext::mini(input_slice_sizes[dim], alloc_size);
        coeff_to_allocate = numext::maxi(
            static_cast<Index>(1),
            coeff_to_allocate /
                ((*target_input_block_sizes)[dim] * reducer_overhead));
        first_preserved_dim_allocated = true;
      }
    }
  }

  // Bitmap indicating if an input dimension is reduced or not.
  array<bool, NumInputDims> m_reduced;
  // Dimensions of the output of the operation.
  Dimensions m_dimensions;
  // Precomputed strides for the output tensor.
  array<Index, NumOutputDims> m_outputStrides;
  array<internal::TensorIntDivisor<Index>, NumOutputDims> m_fastOutputStrides;
  // Subset of strides of the input tensor for the non-reduced dimensions.
  // Indexed by output dimensions.
  static const int NumPreservedStrides = max_n_1<NumOutputDims>::size;
  array<Index, NumPreservedStrides> m_preservedStrides;
  // Map from output to input dimension index.
  array<Index, NumOutputDims> m_output_to_input_dim_map;
  // How many values go into each reduction
  Index m_numValuesToReduce;

  // Subset of strides of the input tensor for the reduced dimensions.
  // Indexed by reduced dimensions.
  array<Index, NumReducedDims> m_reducedStrides;
  // Size of the input dimensions that are reduced.
  // Indexed by reduced dimensions.
  array<Index, NumReducedDims> m_reducedDims;

  // Evaluator for the input expression.
  TensorEvaluator<ArgType, Device> m_impl;

  // Operation to apply for computing the reduction.
  Op m_reducer;

  // For full reductions
#if defined(EIGEN_USE_GPU) && (defined(EIGEN_GPUCC))
  static const bool RunningOnGPU = internal::is_same<Device, Eigen::GpuDevice>::value;
  static const bool RunningOnSycl = false;
#elif defined(EIGEN_USE_SYCL)
static const bool RunningOnSycl = internal::is_same<typename internal::remove_all<Device>::type, Eigen::SyclDevice>::value;
static const bool RunningOnGPU = false;
#else
  static const bool RunningOnGPU = false;
  static const bool RunningOnSycl = false;
#endif
  typename MakePointer_<CoeffReturnType>::Type m_result;

  const Device& m_device;

#if defined(EIGEN_USE_SYCL)
  const Dims m_xpr_dims;
#endif
};

} // end namespace Eigen

#endif // EIGEN_CXX11_TENSOR_TENSOR_REDUCTION_H<|MERGE_RESOLUTION|>--- conflicted
+++ resolved
@@ -540,22 +540,13 @@
   static const Index PacketSize = PacketType<CoeffReturnType, Device>::size;
 
   enum {
-<<<<<<< HEAD
     IsAligned = false,
     PacketAccess = Self::InputPacketAccess && ReducerTraits::PacketAccess,
     BlockAccess = false,
+    PreferBlockAccess = true,
     Layout = TensorEvaluator<ArgType, Device>::Layout,
     CoordAccess = false,  // to be implemented
     RawAccess = false
-=======
-    IsAligned         = false,
-    PacketAccess      = Self::InputPacketAccess && Op::PacketAccess,
-    BlockAccess       = TensorEvaluator<ArgType, Device>::BlockAccess,
-    PreferBlockAccess = true,
-    Layout            = TensorEvaluator<ArgType, Device>::Layout,
-    CoordAccess       = false,  // to be implemented
-    RawAccess         = false
->>>>>>> 53568e35
   };
 
   typedef typename internal::remove_const<Scalar>::type ScalarNoConst;
