// // This file is part of Eigen, a lightweight C++ template library
// for linear algebra.
//
// Copyright (C) 2008 Gael Guennebaud <g.gael@free.fr>
// Copyright (C) 2006-2008 Benoit Jacob <jacob.benoit.1@gmail.com>
//
// Eigen is free software; you can redistribute it and/or
// modify it under the terms of the GNU Lesser General Public
// License as published by the Free Software Foundation; either
// version 3 of the License, or (at your option) any later version.
//
// Alternatively, you can redistribute it and/or
// modify it under the terms of the GNU General Public License as
// published by the Free Software Foundation; either version 2 of
// the License, or (at your option) any later version.
//
// Eigen is distributed in the hope that it will be useful, but WITHOUT ANY
// WARRANTY; without even the implied warranty of MERCHANTABILITY or FITNESS
// FOR A PARTICULAR PURPOSE. See the GNU Lesser General Public License or the
// GNU General Public License for more details.
//
// You should have received a copy of the GNU Lesser General Public
// License and a copy of the GNU General Public License along with
// Eigen. If not, see <http://www.gnu.org/licenses/>.

#ifndef EIGEN_XPRHELPER_H
#define EIGEN_XPRHELPER_H

// just a workaround because GCC seems to not really like empty structs
#ifdef __GNUG__
  #define EIGEN_EMPTY_STRUCT_CTOR(X) \
    EIGEN_STRONG_INLINE X() {} \
    EIGEN_STRONG_INLINE X(const X&) {}
#else
  #define EIGEN_EMPTY_STRUCT_CTOR(X)
#endif

//classes inheriting ei_no_assignment_operator don't generate a default operator=.
class ei_no_assignment_operator
{
  private:
    ei_no_assignment_operator& operator=(const ei_no_assignment_operator&);
};

/** \internal If the template parameter Value is Dynamic, this class is just a wrapper around an int variable that
  * can be accessed using value() and setValue().
  * Otherwise, this class is an empty structure and value() just returns the template parameter Value.
  */
template<int Value> class ei_int_if_dynamic
{
  public:
    EIGEN_EMPTY_STRUCT_CTOR(ei_int_if_dynamic)
    explicit ei_int_if_dynamic(int) {}
    static int value() { return Value; }
    void setValue(int) {}
};

template<> class ei_int_if_dynamic<Dynamic>
{
    int m_value;
    ei_int_if_dynamic() {}
  public:
    explicit ei_int_if_dynamic(int value) : m_value(value) {}
    int value() const { return m_value; }
    void setValue(int value) { m_value = value; }
};

template<typename T> struct ei_functor_traits
{
  enum
  {
    Cost = 10,
    PacketAccess = false
  };
};

template<typename T> struct ei_packet_traits;

template<typename T> struct ei_unpacket_traits
{
  typedef T type;
  enum {size=1};
};

template<typename Scalar, int Rows, int Cols, int Options, int MaxRows, int MaxCols>
class ei_compute_matrix_flags
{
    enum {
      row_major_bit = Options&RowMajor ? RowMajorBit : 0,
      inner_max_size = MaxCols==1 ? MaxRows
                     : MaxRows==1 ? MaxCols
                     : row_major_bit ? MaxCols : MaxRows,
      is_big = inner_max_size == Dynamic,
      is_packet_size_multiple = MaxRows==Dynamic || MaxCols==Dynamic || ((MaxCols*MaxRows) % ei_packet_traits<Scalar>::size) == 0,
      aligned_bit = (((Options&DontAlign)==0) && (is_big || is_packet_size_multiple)) ? AlignedBit : 0,
      packet_access_bit = ei_packet_traits<Scalar>::size > 1 && aligned_bit ? PacketAccessBit : 0
    };

  public:
    enum { ret = LinearAccessBit | DirectAccessBit | packet_access_bit | row_major_bit | aligned_bit };
};

template<int _Rows, int _Cols> struct ei_size_at_compile_time
{
  enum { ret = (_Rows==Dynamic || _Cols==Dynamic) ? Dynamic : _Rows * _Cols };
};

/* ei_plain_matrix_type : the difference from ei_eval is that ei_plain_matrix_type is always a plain matrix type,
 * whereas ei_eval is a const reference in the case of a matrix
 */

<<<<<<< HEAD
// template<typename Derived> class MatrixBase;
// template<typename Derived> class ArrayBase;
// template<typename Object> struct ei_is_matrix_or_array
// {
//   struct is_matrix  {int a[1];};
//   struct is_array   {int a[2];};
//   struct is_none    {int a[3];};
//
//   template<typename T>
//   static is_matrix testBaseClass(const MatrixBase<T>*);
//   template<typename T>
//   static is_array  testBaseClass(const ArrayBase<T>*);
// //   static is_none   testBaseClass(...);
//
//   enum {BaseClassType = sizeof(testBaseClass(static_cast<const Object*>(0)))};
// };
=======
template<typename T, int Sparseness = ei_traits<T>::Flags&SparseBit> struct ei_eval;
>>>>>>> 51b8f014

template<typename T, typename StorageType = typename ei_traits<T>::StorageType> class ei_plain_matrix_type;
template<typename T, typename BaseClassType> struct ei_plain_matrix_type_dense;
template<typename T> struct ei_plain_matrix_type<T,Dense>
{
  typedef typename ei_plain_matrix_type_dense<T,typename ei_traits<T>::DenseStorageType>::type type;
};

template<typename T> struct ei_plain_matrix_type_dense<T,DenseStorageMatrix>
{
  typedef Matrix<typename ei_traits<T>::Scalar,
                ei_traits<T>::RowsAtCompileTime,
                ei_traits<T>::ColsAtCompileTime,
                AutoAlign | (ei_traits<T>::Flags&RowMajorBit ? RowMajor : ColMajor),
                ei_traits<T>::MaxRowsAtCompileTime,
                ei_traits<T>::MaxColsAtCompileTime
          > type;
};

template<typename T> struct ei_plain_matrix_type_dense<T,DenseStorageArray>
{
  typedef Array<typename ei_traits<T>::Scalar,
                ei_traits<T>::RowsAtCompileTime,
                ei_traits<T>::ColsAtCompileTime,
                AutoAlign | (ei_traits<T>::Flags&RowMajorBit ? RowMajor : ColMajor),
                ei_traits<T>::MaxRowsAtCompileTime,
                ei_traits<T>::MaxColsAtCompileTime
          > type;
};

/* ei_eval : the return type of eval(). For matrices, this is just a const reference
 * in order to avoid a useless copy
 */

template<typename T, typename StorageType = typename ei_traits<T>::StorageType> class ei_eval;

template<typename T> struct ei_eval<T,Dense>
{
  typedef typename ei_plain_matrix_type<T>::type type;
//   typedef typename T::PlainMatrixType type;
//   typedef T::Matrix<typename ei_traits<T>::Scalar,
//                 ei_traits<T>::RowsAtCompileTime,
//                 ei_traits<T>::ColsAtCompileTime,
//                 AutoAlign | (ei_traits<T>::Flags&RowMajorBit ? RowMajor : ColMajor),
//                 ei_traits<T>::MaxRowsAtCompileTime,
//                 ei_traits<T>::MaxColsAtCompileTime
//           > type;
};

// for matrices, no need to evaluate, just use a const reference to avoid a useless copy
template<typename _Scalar, int _Rows, int _Cols, int _StorageOrder, int _MaxRows, int _MaxCols>
struct ei_eval<Matrix<_Scalar, _Rows, _Cols, _StorageOrder, _MaxRows, _MaxCols>, Dense>
{
  typedef const Matrix<_Scalar, _Rows, _Cols, _StorageOrder, _MaxRows, _MaxCols>& type;
};

template<typename _Scalar, int _Rows, int _Cols, int _StorageOrder, int _MaxRows, int _MaxCols>
struct ei_eval<Array<_Scalar, _Rows, _Cols, _StorageOrder, _MaxRows, _MaxCols>, Dense>
{
  typedef const Array<_Scalar, _Rows, _Cols, _StorageOrder, _MaxRows, _MaxCols>& type;
};



/* ei_plain_matrix_type_column_major : same as ei_plain_matrix_type but guaranteed to be column-major
 */
template<typename T> struct ei_plain_matrix_type_column_major
{
  typedef Matrix<typename ei_traits<T>::Scalar,
                ei_traits<T>::RowsAtCompileTime,
                ei_traits<T>::ColsAtCompileTime,
                AutoAlign | ColMajor,
                ei_traits<T>::MaxRowsAtCompileTime,
                ei_traits<T>::MaxColsAtCompileTime
          > type;
};

/* ei_plain_matrix_type_row_major : same as ei_plain_matrix_type but guaranteed to be row-major
 */
template<typename T> struct ei_plain_matrix_type_row_major
{
  typedef Matrix<typename ei_traits<T>::Scalar,
                ei_traits<T>::RowsAtCompileTime,
                ei_traits<T>::ColsAtCompileTime,
                AutoAlign | RowMajor,
                ei_traits<T>::MaxRowsAtCompileTime,
                ei_traits<T>::MaxColsAtCompileTime
          > type;
};

// we should be able to get rid of this one too
template<typename T> struct ei_must_nest_by_value { enum { ret = false }; };

/**
* The reference selector for template expressions. The idea is that we don't
* need to use references for expressions since they are light weight proxy
* objects which should generate no copying overhead.
**/
template <typename T>
struct ei_ref_selector
{
  typedef T type;
};

/**
* Matrices on the other hand side should only be copied, when it is sure
* we gain by copying (see arithmetic cost check and eval before nesting flag).
* Note: This is an optimization measure that comprises potential (though little)
*       to create erroneous code. Any user, utilizing ei_nested outside of
*       Eigen needs to take care that no references to temporaries are
*       stored or that this potential danger is at least communicated
*       to the user.
**/
template<typename _Scalar, int _Rows, int _Cols, int _Options, int _MaxRows, int _MaxCols>
struct ei_ref_selector< Matrix<_Scalar, _Rows, _Cols, _Options, _MaxRows, _MaxCols> >
{
  typedef Matrix<_Scalar, _Rows, _Cols, _Options, _MaxRows, _MaxCols> MatrixType;
  typedef MatrixType const& type;
};

/** \internal Determines how a given expression should be nested into another one.
  * For example, when you do a * (b+c), Eigen will determine how the expression b+c should be
  * nested into the bigger product expression. The choice is between nesting the expression b+c as-is, or
  * evaluating that expression b+c into a temporary variable d, and nest d so that the resulting expression is
  * a*d. Evaluating can be beneficial for example if every coefficient access in the resulting expression causes
  * many coefficient accesses in the nested expressions -- as is the case with matrix product for example.
  *
  * \param T the type of the expression being nested
  * \param n the number of coefficient accesses in the nested expression for each coefficient access in the bigger expression.
  *
  * Example. Suppose that a, b, and c are of type Matrix3d. The user forms the expression a*(b+c).
  * b+c is an expression "sum of matrices", which we will denote by S. In order to determine how to nest it,
  * the Product expression uses: ei_nested<S, 3>::ret, which turns out to be Matrix3d because the internal logic of
  * ei_nested determined that in this case it was better to evaluate the expression b+c into a temporary. On the other hand,
  * since a is of type Matrix3d, the Product expression nests it as ei_nested<Matrix3d, 3>::ret, which turns out to be
  * const Matrix3d&, because the internal logic of ei_nested determined that since a was already a matrix, there was no point
  * in copying it into another matrix.
  */
template<typename T, int n=1, typename PlainMatrixType = typename ei_eval<T>::type> struct ei_nested
{
  enum {
    CostEval   = (n+1) * int(NumTraits<typename ei_traits<T>::Scalar>::ReadCost),
    CostNoEval = (n-1) * int(ei_traits<T>::CoeffReadCost)
  };

  typedef typename ei_meta_if<
    ( int(ei_traits<T>::Flags) & EvalBeforeNestingBit ) ||
    ( int(CostEval) <= int(CostNoEval) ),
      PlainMatrixType,
      typename ei_ref_selector<T>::type
  >::ret type;
};

template<unsigned int Flags> struct ei_are_flags_consistent
{
  enum { ret = !( (Flags&UnitDiagBit && Flags&ZeroDiagBit) )
  };
};

/** \internal Helper base class to add a scalar multiple operator
  * overloads for complex types */
template<typename Derived,typename Scalar,typename OtherScalar,
         bool EnableIt = !ei_is_same_type<Scalar,OtherScalar>::ret >
struct ei_special_scalar_op_base : public AnyMatrixBase<Derived>
{
  // dummy operator* so that the
  // "using ei_special_scalar_op_base::operator*" compiles
  void operator*() const;
};

template<typename Derived,typename Scalar,typename OtherScalar>
struct ei_special_scalar_op_base<Derived,Scalar,OtherScalar,true>  : public AnyMatrixBase<Derived>
{
  const CwiseUnaryOp<ei_scalar_multiple2_op<Scalar,OtherScalar>, Derived>
  operator*(const OtherScalar& scalar) const
  {
    return CwiseUnaryOp<ei_scalar_multiple2_op<Scalar,OtherScalar>, Derived>
      (*static_cast<const Derived*>(this), ei_scalar_multiple2_op<Scalar,OtherScalar>(scalar));
  }

  inline friend const CwiseUnaryOp<ei_scalar_multiple2_op<Scalar,OtherScalar>, Derived>
  operator*(const OtherScalar& scalar, const Derived& matrix)
  { return static_cast<const ei_special_scalar_op_base&>(matrix).operator*(scalar); }
};

/** \internal Gives the type of a sub-matrix or sub-vector of a matrix of type \a ExpressionType and size \a Size
  * TODO: could be a good idea to define a big ReturnType struct ??
  */
template<typename ExpressionType, int RowsOrSize=Dynamic, int Cols=Dynamic> struct BlockReturnType {
  typedef Block<ExpressionType, RowsOrSize, Cols> Type;
};

template<typename ExpressionType> struct HNormalizedReturnType {

  enum {
    SizeAtCompileTime = ExpressionType::SizeAtCompileTime,
    SizeMinusOne = SizeAtCompileTime==Dynamic ? Dynamic : SizeAtCompileTime-1
  };
  typedef Block<ExpressionType,
                ei_traits<ExpressionType>::ColsAtCompileTime==1 ? SizeMinusOne : 1,
                ei_traits<ExpressionType>::ColsAtCompileTime==1 ? 1 : SizeMinusOne> StartMinusOne;
  typedef CwiseUnaryOp<ei_scalar_quotient1_op<typename ei_traits<ExpressionType>::Scalar>,
              StartMinusOne > Type;
};

template<typename XprType, typename CastType> struct ei_cast_return_type
{
  typedef typename XprType::Scalar CurrentScalarType;
  typedef typename ei_cleantype<CastType>::type _CastType;
  typedef typename _CastType::Scalar NewScalarType;
  typedef typename ei_meta_if<ei_is_same_type<CurrentScalarType,NewScalarType>::ret,
                              const XprType&,CastType>::ret type;
};

template <typename A, typename B> struct ei_promote_storage_type;

template <typename A> struct ei_promote_storage_type<A,A>
{
  typedef A ret;
};

#endif // EIGEN_XPRHELPER_H<|MERGE_RESOLUTION|>--- conflicted
+++ resolved
@@ -108,27 +108,6 @@
 /* ei_plain_matrix_type : the difference from ei_eval is that ei_plain_matrix_type is always a plain matrix type,
  * whereas ei_eval is a const reference in the case of a matrix
  */
-
-<<<<<<< HEAD
-// template<typename Derived> class MatrixBase;
-// template<typename Derived> class ArrayBase;
-// template<typename Object> struct ei_is_matrix_or_array
-// {
-//   struct is_matrix  {int a[1];};
-//   struct is_array   {int a[2];};
-//   struct is_none    {int a[3];};
-//
-//   template<typename T>
-//   static is_matrix testBaseClass(const MatrixBase<T>*);
-//   template<typename T>
-//   static is_array  testBaseClass(const ArrayBase<T>*);
-// //   static is_none   testBaseClass(...);
-//
-//   enum {BaseClassType = sizeof(testBaseClass(static_cast<const Object*>(0)))};
-// };
-=======
-template<typename T, int Sparseness = ei_traits<T>::Flags&SparseBit> struct ei_eval;
->>>>>>> 51b8f014
 
 template<typename T, typename StorageType = typename ei_traits<T>::StorageType> class ei_plain_matrix_type;
 template<typename T, typename BaseClassType> struct ei_plain_matrix_type_dense;
