// This file is part of Eigen, a lightweight C++ template library
// for linear algebra.
//
// Copyright (C) 2014 Benoit Steiner <benoit.steiner.goog@gmail.com>
//
// This Source Code Form is subject to the terms of the Mozilla
// Public License v. 2.0. If a copy of the MPL was not distributed
// with this file, You can obtain one at http://mozilla.org/MPL/2.0/.

#ifndef EIGEN_CXX11_TENSOR_TENSOR_BASE_H
#define EIGEN_CXX11_TENSOR_TENSOR_BASE_H

// clang-format off

namespace Eigen {

/** \class TensorBase
  * \ingroup CXX11_Tensor_Module
  *
  * \brief The tensor base class.
  *
  * This class is the common parent of the Tensor and TensorMap class, thus
  * making it possible to use either class interchangeably in expressions.
  */
#ifndef EIGEN_PARSED_BY_DOXYGEN
// FIXME Doxygen does not like the inheritance with different template parameters
// Since there is no doxygen documentation inside, we disable it for now
template<typename Derived>
class TensorBase<Derived, ReadOnlyAccessors>
{
  public:
    typedef internal::traits<Derived> DerivedTraits;
    typedef typename DerivedTraits::Scalar Scalar;
    typedef typename DerivedTraits::Index Index;
    typedef typename internal::remove_const<Scalar>::type CoeffReturnType;
    static const int NumDimensions = DerivedTraits::NumDimensions;

    // Generic nullary operation support.
    template <typename CustomNullaryOp> EIGEN_DEVICE_FUNC
    EIGEN_STRONG_INLINE const TensorCwiseNullaryOp<CustomNullaryOp, const Derived>
    nullaryExpr(const CustomNullaryOp& func) const {
      return TensorCwiseNullaryOp<CustomNullaryOp, const Derived>(derived(), func);
    }

    // Coefficient-wise nullary operators
    EIGEN_DEVICE_FUNC
    EIGEN_STRONG_INLINE const TensorCwiseNullaryOp<internal::scalar_constant_op<Scalar>, const Derived>
    constant(const Scalar& value) const {
      return nullaryExpr(internal::scalar_constant_op<Scalar>(value));
    }

    EIGEN_DEVICE_FUNC
    EIGEN_STRONG_INLINE const TensorCwiseNullaryOp<internal::UniformRandomGenerator<Scalar>, const Derived>
    random() const {
      return nullaryExpr(internal::UniformRandomGenerator<Scalar>());
    }
    template <typename RandomGenerator> EIGEN_DEVICE_FUNC
    EIGEN_STRONG_INLINE const TensorCwiseNullaryOp<RandomGenerator, const Derived>
    random(const RandomGenerator& gen = RandomGenerator()) const {
      return nullaryExpr(gen);
    }

    // Tensor generation
    template <typename Generator> EIGEN_DEVICE_FUNC
    EIGEN_STRONG_INLINE const TensorGeneratorOp<Generator, const Derived>
    generate(const Generator& generator) const {
      return TensorGeneratorOp<Generator, const Derived>(derived(), generator);
    }

    // Generic unary operation support.
    template <typename CustomUnaryOp> EIGEN_DEVICE_FUNC
    EIGEN_STRONG_INLINE const TensorCwiseUnaryOp<CustomUnaryOp, const Derived>
    unaryExpr(const CustomUnaryOp& func) const {
      return TensorCwiseUnaryOp<CustomUnaryOp, const Derived>(derived(), func);
    }

    // Coefficient-wise unary operators
    EIGEN_DEVICE_FUNC
    EIGEN_STRONG_INLINE const TensorCwiseUnaryOp<internal::scalar_opposite_op<Scalar>, const Derived>
    operator-() const {
      return unaryExpr(internal::scalar_opposite_op<Scalar>());
    }

    EIGEN_DEVICE_FUNC
    EIGEN_STRONG_INLINE const TensorCwiseUnaryOp<internal::scalar_sqrt_op<Scalar>, const Derived>
    sqrt() const {
      return unaryExpr(internal::scalar_sqrt_op<Scalar>());
    }

    EIGEN_DEVICE_FUNC
    EIGEN_STRONG_INLINE const TensorCwiseUnaryOp<internal::scalar_sign_op<Scalar>, const Derived>
    sign() const {
      return unaryExpr(internal::scalar_sign_op<Scalar>());
    }

    EIGEN_DEVICE_FUNC
    EIGEN_STRONG_INLINE const TensorCwiseUnaryOp<internal::scalar_rsqrt_op<Scalar>, const Derived>
    rsqrt() const {
      return unaryExpr(internal::scalar_rsqrt_op<Scalar>());
    }

    EIGEN_DEVICE_FUNC
    EIGEN_STRONG_INLINE const TensorCwiseUnaryOp<internal::scalar_square_op<Scalar>, const Derived>
    square() const {
      return unaryExpr(internal::scalar_square_op<Scalar>());
    }

    EIGEN_DEVICE_FUNC
    EIGEN_STRONG_INLINE const TensorCwiseUnaryOp<internal::scalar_cube_op<Scalar>, const Derived>
    cube() const {
      return unaryExpr(internal::scalar_cube_op<Scalar>());
    }

    EIGEN_DEVICE_FUNC
    EIGEN_STRONG_INLINE const TensorCwiseUnaryOp<internal::scalar_inverse_op<Scalar>, const Derived>
    inverse() const {
      return unaryExpr(internal::scalar_inverse_op<Scalar>());
    }

    EIGEN_DEVICE_FUNC
    EIGEN_STRONG_INLINE const TensorCwiseUnaryOp<internal::scalar_tanh_op<Scalar>, const Derived>
    tanh() const {
      return unaryExpr(internal::scalar_tanh_op<Scalar>());
    }

    EIGEN_DEVICE_FUNC
    EIGEN_STRONG_INLINE const TensorCwiseUnaryOp<internal::scalar_lgamma_op<Scalar>, const Derived>
    lgamma() const {
      return unaryExpr(internal::scalar_lgamma_op<Scalar>());
    }

    EIGEN_DEVICE_FUNC
    EIGEN_STRONG_INLINE const TensorCwiseUnaryOp<internal::scalar_digamma_op<Scalar>, const Derived>
    digamma() const {
      return unaryExpr(internal::scalar_digamma_op<Scalar>());
    }

    EIGEN_DEVICE_FUNC
    EIGEN_STRONG_INLINE const TensorCwiseUnaryOp<internal::scalar_bessel_i0_op<Scalar>, const Derived>
    bessel_i0() const {
      return unaryExpr(internal::scalar_bessel_i0_op<Scalar>());
    }

    EIGEN_DEVICE_FUNC
    EIGEN_STRONG_INLINE const TensorCwiseUnaryOp<internal::scalar_bessel_i0e_op<Scalar>, const Derived>
    bessel_i0e() const {
      return unaryExpr(internal::scalar_bessel_i0e_op<Scalar>());
    }

    EIGEN_DEVICE_FUNC
    EIGEN_STRONG_INLINE const TensorCwiseUnaryOp<internal::scalar_bessel_i1_op<Scalar>, const Derived>
    bessel_i1() const {
      return unaryExpr(internal::scalar_bessel_i1_op<Scalar>());
    }

    EIGEN_DEVICE_FUNC
    EIGEN_STRONG_INLINE const TensorCwiseUnaryOp<internal::scalar_bessel_i1e_op<Scalar>, const Derived>
    bessel_i1e() const {
      return unaryExpr(internal::scalar_bessel_i1e_op<Scalar>());
    }

    EIGEN_DEVICE_FUNC
    EIGEN_STRONG_INLINE const TensorCwiseUnaryOp<internal::scalar_bessel_j0_op<Scalar>, const Derived>
    bessel_j0() const {
      return unaryExpr(internal::scalar_bessel_j0_op<Scalar>());
    }

    EIGEN_DEVICE_FUNC
    EIGEN_STRONG_INLINE const TensorCwiseUnaryOp<internal::scalar_bessel_y0_op<Scalar>, const Derived>
    bessel_y0() const {
      return unaryExpr(internal::scalar_bessel_y0_op<Scalar>());
    }

    EIGEN_DEVICE_FUNC
    EIGEN_STRONG_INLINE const TensorCwiseUnaryOp<internal::scalar_bessel_j1_op<Scalar>, const Derived>
    bessel_j1() const {
      return unaryExpr(internal::scalar_bessel_j1_op<Scalar>());
    }

    EIGEN_DEVICE_FUNC
    EIGEN_STRONG_INLINE const TensorCwiseUnaryOp<internal::scalar_bessel_y1_op<Scalar>, const Derived>
    bessel_y1() const {
      return unaryExpr(internal::scalar_bessel_y1_op<Scalar>());
    }

    EIGEN_DEVICE_FUNC
    EIGEN_STRONG_INLINE const TensorCwiseUnaryOp<internal::scalar_bessel_k0_op<Scalar>, const Derived>
    bessel_k0() const {
      return unaryExpr(internal::scalar_bessel_k0_op<Scalar>());
    }

    EIGEN_DEVICE_FUNC
    EIGEN_STRONG_INLINE const TensorCwiseUnaryOp<internal::scalar_bessel_k0e_op<Scalar>, const Derived>
    bessel_k0e() const {
      return unaryExpr(internal::scalar_bessel_k0e_op<Scalar>());
    }

    EIGEN_DEVICE_FUNC
    EIGEN_STRONG_INLINE const TensorCwiseUnaryOp<internal::scalar_bessel_k1_op<Scalar>, const Derived>
    bessel_k1() const {
      return unaryExpr(internal::scalar_bessel_k1_op<Scalar>());
    }

    EIGEN_DEVICE_FUNC
    EIGEN_STRONG_INLINE const TensorCwiseUnaryOp<internal::scalar_bessel_k1e_op<Scalar>, const Derived>
    bessel_k1e() const {
      return unaryExpr(internal::scalar_bessel_k1e_op<Scalar>());
    }

    // igamma(a = this, x = other)
    template<typename OtherDerived> EIGEN_DEVICE_FUNC EIGEN_STRONG_INLINE
    const TensorCwiseBinaryOp<internal::scalar_igamma_op<Scalar>, const Derived, const OtherDerived>
    igamma(const OtherDerived& other) const {
      return binaryExpr(other.derived(), internal::scalar_igamma_op<Scalar>());
    }

    // igamma_der_a(a = this, x = other)
    template<typename OtherDerived> EIGEN_DEVICE_FUNC EIGEN_STRONG_INLINE
    const TensorCwiseBinaryOp<internal::scalar_igamma_der_a_op<Scalar>, const Derived, const OtherDerived>
    igamma_der_a(const OtherDerived& other) const {
      return binaryExpr(other.derived(), internal::scalar_igamma_der_a_op<Scalar>());
    }

    // gamma_sample_der_alpha(alpha = this, sample = other)
    template<typename OtherDerived> EIGEN_DEVICE_FUNC EIGEN_STRONG_INLINE
    const TensorCwiseBinaryOp<internal::scalar_gamma_sample_der_alpha_op<Scalar>, const Derived, const OtherDerived>
    gamma_sample_der_alpha(const OtherDerived& other) const {
      return binaryExpr(other.derived(), internal::scalar_gamma_sample_der_alpha_op<Scalar>());
    }

    // igammac(a = this, x = other)
    template<typename OtherDerived> EIGEN_DEVICE_FUNC EIGEN_STRONG_INLINE
    const TensorCwiseBinaryOp<internal::scalar_igammac_op<Scalar>, const Derived, const OtherDerived>
    igammac(const OtherDerived& other) const {
      return binaryExpr(other.derived(), internal::scalar_igammac_op<Scalar>());
    }

    // zeta(x = this, q = other)
    template<typename OtherDerived> EIGEN_DEVICE_FUNC EIGEN_STRONG_INLINE
    const TensorCwiseBinaryOp<internal::scalar_zeta_op<Scalar>, const Derived, const OtherDerived>
    zeta(const OtherDerived& other) const {
      return binaryExpr(other.derived(), internal::scalar_zeta_op<Scalar>());
    }

    // polygamma(n = this, x = other)
    template<typename OtherDerived> EIGEN_DEVICE_FUNC EIGEN_STRONG_INLINE
    const TensorCwiseBinaryOp<internal::scalar_polygamma_op<Scalar>, const Derived, const OtherDerived>
    polygamma(const OtherDerived& other) const {
      return binaryExpr(other.derived(), internal::scalar_polygamma_op<Scalar>());
    }

    EIGEN_DEVICE_FUNC
    EIGEN_STRONG_INLINE const TensorCwiseUnaryOp<internal::scalar_erf_op<Scalar>, const Derived>
    erf() const {
      return unaryExpr(internal::scalar_erf_op<Scalar>());
    }

    EIGEN_DEVICE_FUNC
    EIGEN_STRONG_INLINE const TensorCwiseUnaryOp<internal::scalar_erfc_op<Scalar>, const Derived>
    erfc() const {
      return unaryExpr(internal::scalar_erfc_op<Scalar>());
    }

    EIGEN_DEVICE_FUNC
    EIGEN_STRONG_INLINE const TensorCwiseUnaryOp<internal::scalar_ndtri_op<Scalar>, const Derived>
    ndtri() const {
      return unaryExpr(internal::scalar_ndtri_op<Scalar>());
    }

    EIGEN_DEVICE_FUNC
    EIGEN_STRONG_INLINE const TensorCwiseUnaryOp<internal::scalar_logistic_op<Scalar>, const Derived>
    sigmoid() const {
      return unaryExpr(internal::scalar_logistic_op<Scalar>());
    }

    EIGEN_DEVICE_FUNC
    EIGEN_STRONG_INLINE const TensorCwiseUnaryOp<internal::scalar_exp_op<Scalar>, const Derived>
    exp() const {
      return unaryExpr(internal::scalar_exp_op<Scalar>());
    }

    EIGEN_DEVICE_FUNC
    EIGEN_STRONG_INLINE const TensorCwiseUnaryOp<internal::scalar_expm1_op<Scalar>, const Derived>
    expm1() const {
      return unaryExpr(internal::scalar_expm1_op<Scalar>());
    }

    EIGEN_DEVICE_FUNC
    EIGEN_STRONG_INLINE const TensorCwiseUnaryOp<internal::scalar_log_op<Scalar>, const Derived>
    log() const {
      return unaryExpr(internal::scalar_log_op<Scalar>());
    }

    EIGEN_DEVICE_FUNC
    EIGEN_STRONG_INLINE const TensorCwiseUnaryOp<internal::scalar_log1p_op<Scalar>, const Derived>
    log1p() const {
      return unaryExpr(internal::scalar_log1p_op<Scalar>());
    }

    EIGEN_DEVICE_FUNC
    EIGEN_STRONG_INLINE const TensorCwiseUnaryOp<internal::scalar_log2_op<Scalar>, const Derived>
    log2() const {
      return unaryExpr(internal::scalar_log2_op<Scalar>());
    }

    EIGEN_DEVICE_FUNC
    EIGEN_STRONG_INLINE const TensorCwiseUnaryOp<internal::scalar_abs_op<Scalar>, const Derived>
    abs() const {
      return unaryExpr(internal::scalar_abs_op<Scalar>());
    }

    EIGEN_DEVICE_FUNC
    EIGEN_STRONG_INLINE const TensorCwiseUnaryOp<internal::scalar_clamp_op<Scalar>, const Derived>
    clip(Scalar min, Scalar max) const {
      return unaryExpr(internal::scalar_clamp_op<Scalar>(min, max));
    }

    EIGEN_DEVICE_FUNC
    EIGEN_STRONG_INLINE const typename internal::conditional<NumTraits<CoeffReturnType>::IsComplex,
                                                             TensorCwiseUnaryOp<internal::scalar_conjugate_op<Scalar>, const Derived>,
                                                             Derived>::type
    conjugate() const {
      return choose(Cond<NumTraits<CoeffReturnType>::IsComplex>(), unaryExpr(internal::scalar_conjugate_op<Scalar>()), derived());
    }

    EIGEN_DEVICE_FUNC
    EIGEN_STRONG_INLINE const TensorCwiseUnaryOp<internal::bind2nd_op<internal::scalar_pow_op<Scalar,Scalar> >, const Derived>
    pow(Scalar exponent) const {
      return unaryExpr(internal::bind2nd_op<internal::scalar_pow_op<Scalar,Scalar> >(exponent));
    }

    EIGEN_DEVICE_FUNC
    EIGEN_STRONG_INLINE const TensorCwiseUnaryOp<internal::scalar_real_op<Scalar>, const Derived>
    real() const {
      return unaryExpr(internal::scalar_real_op<Scalar>());
    }

    EIGEN_DEVICE_FUNC
    EIGEN_STRONG_INLINE const TensorCwiseUnaryOp<internal::scalar_imag_op<Scalar>, const Derived>
    imag() const {
      return unaryExpr(internal::scalar_imag_op<Scalar>());
    }

    EIGEN_DEVICE_FUNC
    EIGEN_STRONG_INLINE const TensorCwiseUnaryOp<internal::bind2nd_op<internal::scalar_sum_op<Scalar,Scalar> >, const Derived>
    operator+ (Scalar rhs) const {
      return unaryExpr(internal::bind2nd_op<internal::scalar_sum_op<Scalar,Scalar> >(rhs));
    }

    EIGEN_DEVICE_FUNC
    EIGEN_STRONG_INLINE friend
    const TensorCwiseUnaryOp<internal::bind1st_op<internal::scalar_sum_op<Scalar> >, const Derived>
    operator+ (Scalar lhs, const Derived& rhs) {
      return rhs.unaryExpr(internal::bind1st_op<internal::scalar_sum_op<Scalar> >(lhs));
    }

    EIGEN_DEVICE_FUNC
    EIGEN_STRONG_INLINE const TensorCwiseUnaryOp<internal::bind2nd_op<internal::scalar_difference_op<Scalar,Scalar> >, const Derived>
    operator- (Scalar rhs) const {
      EIGEN_STATIC_ASSERT((NumTraits<Scalar>::IsSigned || internal::is_same<Scalar, const std::complex<float> >::value), YOU_MADE_A_PROGRAMMING_MISTAKE);
      return unaryExpr(internal::bind2nd_op<internal::scalar_difference_op<Scalar,Scalar> >(rhs));
    }

    EIGEN_DEVICE_FUNC
    EIGEN_STRONG_INLINE friend
    const TensorCwiseUnaryOp<internal::bind1st_op<internal::scalar_difference_op<Scalar> >, const Derived>
    operator- (Scalar lhs, const Derived& rhs) {
      return rhs.unaryExpr(internal::bind1st_op<internal::scalar_difference_op<Scalar> >(lhs));
    }

    EIGEN_DEVICE_FUNC
    EIGEN_STRONG_INLINE const TensorCwiseUnaryOp<internal::bind2nd_op<internal::scalar_product_op<Scalar,Scalar> >, const Derived>
    operator* (Scalar rhs) const {
      return unaryExpr(internal::bind2nd_op<internal::scalar_product_op<Scalar,Scalar> >(rhs));
    }

    EIGEN_DEVICE_FUNC
    EIGEN_STRONG_INLINE friend
    const TensorCwiseUnaryOp<internal::bind1st_op<internal::scalar_product_op<Scalar> >, const Derived>
    operator* (Scalar lhs, const Derived& rhs) {
      return rhs.unaryExpr(internal::bind1st_op<internal::scalar_product_op<Scalar> >(lhs));
    }

    EIGEN_DEVICE_FUNC
    EIGEN_STRONG_INLINE const TensorCwiseUnaryOp<internal::bind2nd_op<internal::scalar_quotient_op<Scalar,Scalar> >, const Derived>
    operator/ (Scalar rhs) const {
      return unaryExpr(internal::bind2nd_op<internal::scalar_quotient_op<Scalar,Scalar> >(rhs));
    }

    EIGEN_DEVICE_FUNC
    EIGEN_STRONG_INLINE friend
    const TensorCwiseUnaryOp<internal::bind1st_op<internal::scalar_quotient_op<Scalar> >, const Derived>
    operator/ (Scalar lhs, const Derived& rhs) {
      return rhs.unaryExpr(internal::bind1st_op<internal::scalar_quotient_op<Scalar> >(lhs));
    }

    EIGEN_DEVICE_FUNC
    EIGEN_STRONG_INLINE const TensorCwiseUnaryOp<internal::scalar_mod_op<Scalar>, const Derived>
    operator% (Scalar rhs) const {
      EIGEN_STATIC_ASSERT(NumTraits<Scalar>::IsInteger, YOU_MADE_A_PROGRAMMING_MISTAKE_TRY_MOD);
      return unaryExpr(internal::scalar_mod_op<Scalar>(rhs));
    }

    template <int NanPropagation=PropagateFast>
    EIGEN_DEVICE_FUNC
        EIGEN_STRONG_INLINE const TensorCwiseBinaryOp<internal::scalar_max_op<Scalar,Scalar,NanPropagation>, const Derived, const TensorCwiseNullaryOp<internal::scalar_constant_op<Scalar>, const Derived> >
    cwiseMax(Scalar threshold) const {
      return cwiseMax<NanPropagation>(constant(threshold));
    }

    template <int NanPropagation=PropagateFast>
    EIGEN_DEVICE_FUNC
        EIGEN_STRONG_INLINE const TensorCwiseBinaryOp<internal::scalar_min_op<Scalar,Scalar,NanPropagation>, const Derived, const TensorCwiseNullaryOp<internal::scalar_constant_op<Scalar>, const Derived> >
    cwiseMin(Scalar threshold) const {
      return cwiseMin<NanPropagation>(constant(threshold));
    }

    template<typename NewType>
    EIGEN_DEVICE_FUNC
    EIGEN_STRONG_INLINE const typename internal::conditional<internal::is_same<NewType, CoeffReturnType>::value,
                                                             Derived,
                                                             TensorConversionOp<NewType, const Derived> >::type
    cast() const {
      return choose(Cond<internal::is_same<NewType, CoeffReturnType>::value>(), derived(), TensorConversionOp<NewType, const Derived>(derived()));
    }

    EIGEN_DEVICE_FUNC
    EIGEN_STRONG_INLINE const TensorCwiseUnaryOp<internal::scalar_round_op<Scalar>, const Derived>
    round() const {
      return unaryExpr(internal::scalar_round_op<Scalar>());
    }

    EIGEN_DEVICE_FUNC
    EIGEN_STRONG_INLINE const TensorCwiseUnaryOp<internal::scalar_rint_op<Scalar>, const Derived>
    rint() const {
      return unaryExpr(internal::scalar_rint_op<Scalar>());
    }

    EIGEN_DEVICE_FUNC
    EIGEN_STRONG_INLINE const TensorCwiseUnaryOp<internal::scalar_ceil_op<Scalar>, const Derived>
    ceil() const {
      return unaryExpr(internal::scalar_ceil_op<Scalar>());
    }

    EIGEN_DEVICE_FUNC
    EIGEN_STRONG_INLINE const TensorCwiseUnaryOp<internal::scalar_floor_op<Scalar>, const Derived>
    floor() const {
      return unaryExpr(internal::scalar_floor_op<Scalar>());
    }

    // Generic binary operation support.
    template <typename CustomBinaryOp, typename OtherDerived> EIGEN_DEVICE_FUNC
    EIGEN_STRONG_INLINE const TensorCwiseBinaryOp<CustomBinaryOp, const Derived, const OtherDerived>
    binaryExpr(const OtherDerived& other, const CustomBinaryOp& func) const {
      return TensorCwiseBinaryOp<CustomBinaryOp, const Derived, const OtherDerived>(derived(), other, func);
    }

    // Coefficient-wise binary operators.
    template<typename OtherDerived> EIGEN_DEVICE_FUNC EIGEN_STRONG_INLINE
    const TensorCwiseBinaryOp<internal::scalar_sum_op<Scalar>, const Derived, const OtherDerived>
    operator+(const OtherDerived& other) const {
      return binaryExpr(other.derived(), internal::scalar_sum_op<Scalar>());
    }

    template<typename OtherDerived> EIGEN_DEVICE_FUNC EIGEN_STRONG_INLINE
    const TensorCwiseBinaryOp<internal::scalar_difference_op<Scalar>, const Derived, const OtherDerived>
    operator-(const OtherDerived& other) const {
      return binaryExpr(other.derived(), internal::scalar_difference_op<Scalar>());
    }

    template<typename OtherDerived> EIGEN_DEVICE_FUNC EIGEN_STRONG_INLINE
    const TensorCwiseBinaryOp<internal::scalar_product_op<Scalar>, const Derived, const OtherDerived>
    operator*(const OtherDerived& other) const {
      return binaryExpr(other.derived(), internal::scalar_product_op<Scalar>());
    }

    template<typename OtherDerived> EIGEN_DEVICE_FUNC EIGEN_STRONG_INLINE
    const TensorCwiseBinaryOp<internal::scalar_quotient_op<Scalar>, const Derived, const OtherDerived>
    operator/(const OtherDerived& other) const {
      return binaryExpr(other.derived(), internal::scalar_quotient_op<Scalar>());
    }

  template<int NaNPropagation=PropagateFast, typename OtherDerived> EIGEN_DEVICE_FUNC EIGEN_STRONG_INLINE
      const TensorCwiseBinaryOp<internal::scalar_max_op<Scalar,Scalar, NaNPropagation>, const Derived, const OtherDerived>
    cwiseMax(const OtherDerived& other) const {
    return binaryExpr(other.derived(), internal::scalar_max_op<Scalar,Scalar, NaNPropagation>());
    }

  template<int NaNPropagation=PropagateFast, typename OtherDerived> EIGEN_DEVICE_FUNC EIGEN_STRONG_INLINE
    const TensorCwiseBinaryOp<internal::scalar_min_op<Scalar,Scalar, NaNPropagation>, const Derived, const OtherDerived>
    cwiseMin(const OtherDerived& other) const {
      return binaryExpr(other.derived(), internal::scalar_min_op<Scalar,Scalar, NaNPropagation>());
    }

    template<typename OtherDerived> EIGEN_DEVICE_FUNC EIGEN_STRONG_INLINE
    const TensorCwiseBinaryOp<internal::scalar_boolean_and_op, const Derived, const OtherDerived>
    operator&&(const OtherDerived& other) const {
      return binaryExpr(other.derived(), internal::scalar_boolean_and_op());
    }

    template<typename OtherDerived> EIGEN_DEVICE_FUNC EIGEN_STRONG_INLINE
    const TensorCwiseBinaryOp<internal::scalar_boolean_or_op, const Derived, const OtherDerived>
    operator||(const OtherDerived& other) const {
      return binaryExpr(other.derived(), internal::scalar_boolean_or_op());
    }

    template<typename OtherDerived> EIGEN_DEVICE_FUNC EIGEN_STRONG_INLINE
    const TensorCwiseBinaryOp<internal::scalar_boolean_xor_op, const Derived, const OtherDerived>
    operator^(const OtherDerived& other) const {
      return binaryExpr(other.derived(), internal::scalar_boolean_xor_op());
    }

    // Comparisons and tests.
    template<typename OtherDerived> EIGEN_DEVICE_FUNC EIGEN_STRONG_INLINE
    const TensorCwiseBinaryOp<internal::scalar_cmp_op<Scalar, Scalar, internal::cmp_LT>, const Derived, const OtherDerived>
    operator<(const OtherDerived& other) const {
      return binaryExpr(other.derived(), internal::scalar_cmp_op<Scalar, Scalar, internal::cmp_LT>());
    }
    template<typename OtherDerived> EIGEN_DEVICE_FUNC EIGEN_STRONG_INLINE
    const TensorCwiseBinaryOp<internal::scalar_cmp_op<Scalar, Scalar, internal::cmp_LE>, const Derived, const OtherDerived>
    operator<=(const OtherDerived& other) const {
      return binaryExpr(other.derived(), internal::scalar_cmp_op<Scalar, Scalar, internal::cmp_LE>());
    }
    template<typename OtherDerived> EIGEN_DEVICE_FUNC EIGEN_STRONG_INLINE
    const TensorCwiseBinaryOp<internal::scalar_cmp_op<Scalar, Scalar, internal::cmp_GT>, const Derived, const OtherDerived>
    operator>(const OtherDerived& other) const {
      return binaryExpr(other.derived(), internal::scalar_cmp_op<Scalar, Scalar, internal::cmp_GT>());
    }
    template<typename OtherDerived> EIGEN_DEVICE_FUNC EIGEN_STRONG_INLINE
    const TensorCwiseBinaryOp<internal::scalar_cmp_op<Scalar, Scalar, internal::cmp_GE>, const Derived, const OtherDerived>
    operator>=(const OtherDerived& other) const {
      return binaryExpr(other.derived(), internal::scalar_cmp_op<Scalar, Scalar, internal::cmp_GE>());
    }

    template<typename OtherDerived> EIGEN_DEVICE_FUNC EIGEN_STRONG_INLINE
    const TensorCwiseBinaryOp<internal::scalar_cmp_op<Scalar, Scalar, internal::cmp_EQ>, const Derived, const OtherDerived>
    operator==(const OtherDerived& other) const {
      return binaryExpr(other.derived(), internal::scalar_cmp_op<Scalar, Scalar, internal::cmp_EQ>());
    }

    template<typename OtherDerived> EIGEN_DEVICE_FUNC EIGEN_STRONG_INLINE
    const TensorCwiseBinaryOp<internal::scalar_cmp_op<Scalar, Scalar, internal::cmp_NEQ>, const Derived, const OtherDerived>
    operator!=(const OtherDerived& other) const {
      return binaryExpr(other.derived(), internal::scalar_cmp_op<Scalar, Scalar, internal::cmp_NEQ>());
    }

    // comparisons and tests for Scalars
    EIGEN_DEVICE_FUNC
    EIGEN_STRONG_INLINE const TensorCwiseBinaryOp<internal::scalar_cmp_op<Scalar, Scalar, internal::cmp_LT>, const Derived, const TensorCwiseNullaryOp<internal::scalar_constant_op<Scalar>, const Derived> >
    operator<(Scalar threshold) const {
      return operator<(constant(threshold));
    }
    EIGEN_DEVICE_FUNC
    EIGEN_STRONG_INLINE const TensorCwiseBinaryOp<internal::scalar_cmp_op<Scalar, Scalar, internal::cmp_LE>, const Derived, const TensorCwiseNullaryOp<internal::scalar_constant_op<Scalar>, const Derived> >
    operator<=(Scalar threshold) const {
      return operator<=(constant(threshold));
    }
    EIGEN_DEVICE_FUNC
    EIGEN_STRONG_INLINE const TensorCwiseBinaryOp<internal::scalar_cmp_op<Scalar, Scalar, internal::cmp_GT>, const Derived, const TensorCwiseNullaryOp<internal::scalar_constant_op<Scalar>, const Derived> >
    operator>(Scalar threshold) const {
      return operator>(constant(threshold));
    }
    EIGEN_DEVICE_FUNC
    EIGEN_STRONG_INLINE const TensorCwiseBinaryOp<internal::scalar_cmp_op<Scalar, Scalar, internal::cmp_GE>, const Derived, const TensorCwiseNullaryOp<internal::scalar_constant_op<Scalar>, const Derived> >
    operator>=(Scalar threshold) const {
      return operator>=(constant(threshold));
    }
    EIGEN_DEVICE_FUNC
    EIGEN_STRONG_INLINE const TensorCwiseBinaryOp<internal::scalar_cmp_op<Scalar, Scalar, internal::cmp_EQ>, const Derived, const TensorCwiseNullaryOp<internal::scalar_constant_op<Scalar>, const Derived> >
    operator==(Scalar threshold) const {
      return operator==(constant(threshold));
    }
    EIGEN_DEVICE_FUNC
    EIGEN_STRONG_INLINE const TensorCwiseBinaryOp<internal::scalar_cmp_op<Scalar, Scalar, internal::cmp_NEQ>, const Derived, const TensorCwiseNullaryOp<internal::scalar_constant_op<Scalar>, const Derived> >
    operator!=(Scalar threshold) const {
      return operator!=(constant(threshold));
    }

    // Checks
    EIGEN_DEVICE_FUNC
    EIGEN_STRONG_INLINE const TensorCwiseUnaryOp<internal::scalar_isnan_op<Scalar>, const Derived>
    (isnan)() const {
      return unaryExpr(internal::scalar_isnan_op<Scalar>());
    }
    EIGEN_DEVICE_FUNC
    EIGEN_STRONG_INLINE const TensorCwiseUnaryOp<internal::scalar_isinf_op<Scalar>, const Derived>
    (isinf)() const {
      return unaryExpr(internal::scalar_isinf_op<Scalar>());
    }
    EIGEN_DEVICE_FUNC
    EIGEN_STRONG_INLINE const TensorCwiseUnaryOp<internal::scalar_isfinite_op<Scalar>, const Derived>
    (isfinite)() const {
      return unaryExpr(internal::scalar_isfinite_op<Scalar>());
    }

    // Coefficient-wise ternary operators.
    template<typename ThenDerived, typename ElseDerived> EIGEN_DEVICE_FUNC EIGEN_STRONG_INLINE
    const TensorSelectOp<const Derived, const ThenDerived, const ElseDerived>
    select(const ThenDerived& thenTensor, const ElseDerived& elseTensor) const {
      return TensorSelectOp<const Derived, const ThenDerived, const ElseDerived>(derived(), thenTensor.derived(), elseTensor.derived());
    }

    // Contractions.
    typedef Eigen::IndexPair<Index> DimensionPair;

    template<typename OtherDerived, typename Dimensions> EIGEN_DEVICE_FUNC EIGEN_STRONG_INLINE
    const TensorContractionOp<const Dimensions, const Derived, const OtherDerived, const NoOpOutputKernel>
    contract(const OtherDerived& other, const Dimensions& dims) const {
      return TensorContractionOp<const Dimensions, const Derived, const OtherDerived, const NoOpOutputKernel>(derived(), other.derived(), dims);
    }

    template<typename OtherDerived, typename Dimensions, typename OutputKernel> EIGEN_DEVICE_FUNC EIGEN_STRONG_INLINE
    const TensorContractionOp<const Dimensions, const Derived, const OtherDerived, const OutputKernel>
    contract(const OtherDerived& other, const Dimensions& dims, const OutputKernel& output_kernel) const {
      return TensorContractionOp<const Dimensions, const Derived, const OtherDerived, const OutputKernel>(derived(), other.derived(), dims, output_kernel);
    }

    // Convolutions.
    template<typename KernelDerived, typename Dimensions> EIGEN_DEVICE_FUNC EIGEN_STRONG_INLINE
    const TensorConvolutionOp<const Dimensions, const Derived, const KernelDerived>
    convolve(const KernelDerived& kernel, const Dimensions& dims) const {
      return TensorConvolutionOp<const Dimensions, const Derived, const KernelDerived>(derived(), kernel.derived(), dims);
    }

    // Fourier transforms
    template <int FFTDataType, int FFTDirection, typename FFT> EIGEN_DEVICE_FUNC EIGEN_STRONG_INLINE
    const TensorFFTOp<const FFT, const Derived, FFTDataType, FFTDirection>
    fft(const FFT& dims) const {
      return TensorFFTOp<const FFT, const Derived, FFTDataType, FFTDirection>(derived(), dims);
    }

    // Scan.
    typedef TensorScanOp<internal::SumReducer<CoeffReturnType>, const Derived> TensorScanSumOp;
    EIGEN_DEVICE_FUNC EIGEN_STRONG_INLINE
    const TensorScanSumOp
    cumsum(const Index& axis, bool exclusive = false) const {
      return TensorScanSumOp(derived(), axis, exclusive);
    }

    typedef TensorScanOp<internal::ProdReducer<CoeffReturnType>, const Derived> TensorScanProdOp;
    EIGEN_DEVICE_FUNC EIGEN_STRONG_INLINE
    const TensorScanProdOp
    cumprod(const Index& axis, bool exclusive = false) const {
      return TensorScanProdOp(derived(), axis, exclusive);
    }

    template <typename Reducer>
    EIGEN_DEVICE_FUNC EIGEN_STRONG_INLINE
    const TensorScanOp<Reducer, const Derived>
    scan(const Index& axis, const Reducer& reducer, bool exclusive = false) const {
      return TensorScanOp<Reducer, const Derived>(derived(), axis, exclusive, reducer);
    }

    // Reductions.
    template <typename Dims> EIGEN_DEVICE_FUNC EIGEN_STRONG_INLINE
    const TensorReductionOp<internal::SumReducer<CoeffReturnType>, const Dims, const Derived>
    sum(const Dims& dims) const {
      return TensorReductionOp<internal::SumReducer<CoeffReturnType>, const Dims, const Derived>(derived(), dims, internal::SumReducer<CoeffReturnType>());
    }

    const TensorReductionOp<internal::SumReducer<CoeffReturnType>, const DimensionList<Index, NumDimensions>, const Derived>
    sum() const {
      DimensionList<Index, NumDimensions> in_dims;
      return TensorReductionOp<internal::SumReducer<CoeffReturnType>, const DimensionList<Index, NumDimensions>, const Derived>(derived(), in_dims, internal::SumReducer<CoeffReturnType>());
    }

    template <typename Dims> EIGEN_DEVICE_FUNC EIGEN_STRONG_INLINE
    const TensorReductionOp<internal::MeanReducer<CoeffReturnType>, const Dims, const Derived>
    mean(const Dims& dims) const {
      return TensorReductionOp<internal::MeanReducer<CoeffReturnType>, const Dims, const Derived>(derived(), dims, internal::MeanReducer<CoeffReturnType>());
    }

    const TensorReductionOp<internal::MeanReducer<CoeffReturnType>, const DimensionList<Index, NumDimensions>, const Derived>
    mean() const {
      DimensionList<Index, NumDimensions> in_dims;
      return TensorReductionOp<internal::MeanReducer<CoeffReturnType>, const DimensionList<Index, NumDimensions>, const Derived>(derived(), in_dims, internal::MeanReducer<CoeffReturnType>());
    }

    template <typename Dims> EIGEN_DEVICE_FUNC EIGEN_STRONG_INLINE
    const TensorReductionOp<internal::ProdReducer<CoeffReturnType>, const Dims, const Derived>
    prod(const Dims& dims) const {
      return TensorReductionOp<internal::ProdReducer<CoeffReturnType>, const Dims, const Derived>(derived(), dims, internal::ProdReducer<CoeffReturnType>());
    }

    const TensorReductionOp<internal::ProdReducer<CoeffReturnType>, const DimensionList<Index, NumDimensions>, const Derived>
    prod() const {
      DimensionList<Index, NumDimensions> in_dims;
      return TensorReductionOp<internal::ProdReducer<CoeffReturnType>, const DimensionList<Index, NumDimensions>, const Derived>(derived(), in_dims, internal::ProdReducer<CoeffReturnType>());
    }

    template <typename Dims,int NanPropagation=PropagateFast> EIGEN_DEVICE_FUNC EIGEN_STRONG_INLINE
    const TensorReductionOp<internal::MaxReducer<CoeffReturnType,NanPropagation>, const Dims, const Derived>
    maximum(const Dims& dims) const {
      return TensorReductionOp<internal::MaxReducer<CoeffReturnType,NanPropagation>, const Dims, const Derived>(derived(), dims, internal::MaxReducer<CoeffReturnType,NanPropagation>());
    }

    template <int NanPropagation=PropagateFast>
    const TensorReductionOp<internal::MaxReducer<CoeffReturnType,NanPropagation>, const DimensionList<Index, NumDimensions>, const Derived>
    maximum() const {
      DimensionList<Index, NumDimensions> in_dims;
      return TensorReductionOp<internal::MaxReducer<CoeffReturnType,NanPropagation>, const DimensionList<Index, NumDimensions>, const Derived>(derived(), in_dims, internal::MaxReducer<CoeffReturnType,NanPropagation>());
    }

    template <typename Dims,int NanPropagation=PropagateFast> EIGEN_DEVICE_FUNC EIGEN_STRONG_INLINE
    const TensorReductionOp<internal::MinReducer<CoeffReturnType,NanPropagation>, const Dims, const Derived>
    minimum(const Dims& dims) const {
      return TensorReductionOp<internal::MinReducer<CoeffReturnType,NanPropagation>, const Dims, const Derived>(derived(), dims, internal::MinReducer<CoeffReturnType,NanPropagation>());
    }

    template <int NanPropagation=PropagateFast>
    const TensorReductionOp<internal::MinReducer<CoeffReturnType,NanPropagation>, const DimensionList<Index, NumDimensions>, const Derived>
    minimum() const {
      DimensionList<Index, NumDimensions> in_dims;
      return TensorReductionOp<internal::MinReducer<CoeffReturnType,NanPropagation>, const DimensionList<Index, NumDimensions>, const Derived>(derived(), in_dims, internal::MinReducer<CoeffReturnType,NanPropagation>());
    }

    template <typename Dims> EIGEN_DEVICE_FUNC EIGEN_STRONG_INLINE
    const TensorReductionOp<internal::AndReducer, const Dims, const typename internal::conditional<internal::is_same<bool, CoeffReturnType>::value, Derived, TensorConversionOp<bool, const Derived> >::type >
    all(const Dims& dims) const {
      return cast<bool>().reduce(dims, internal::AndReducer());
    }

    EIGEN_DEVICE_FUNC EIGEN_STRONG_INLINE
    const TensorReductionOp<internal::AndReducer, const DimensionList<Index, NumDimensions>, const typename internal::conditional<internal::is_same<bool, CoeffReturnType>::value, Derived, TensorConversionOp<bool, const Derived> >::type >
    all() const {
      DimensionList<Index, NumDimensions> in_dims;
      return cast<bool>().reduce(in_dims, internal::AndReducer());
    }

    template <typename Dims> EIGEN_DEVICE_FUNC EIGEN_STRONG_INLINE
    const TensorReductionOp<internal::OrReducer, const Dims, const typename internal::conditional<internal::is_same<bool, CoeffReturnType>::value, Derived, TensorConversionOp<bool, const Derived> >::type >
    any(const Dims& dims) const {
      return cast<bool>().reduce(dims, internal::OrReducer());
    }

    EIGEN_DEVICE_FUNC EIGEN_STRONG_INLINE
    const TensorReductionOp<internal::OrReducer, const DimensionList<Index, NumDimensions>, const typename internal::conditional<internal::is_same<bool, CoeffReturnType>::value, Derived, TensorConversionOp<bool, const Derived> >::type >
    any() const {
      DimensionList<Index, NumDimensions> in_dims;
      return cast<bool>().reduce(in_dims, internal::OrReducer());
    }

   EIGEN_DEVICE_FUNC EIGEN_STRONG_INLINE
    const TensorPairReducerOp<
      internal::ArgMaxPairReducer<Pair<Index, CoeffReturnType> >,
      const array<Index, NumDimensions>, const Derived>
    argmax() const {
      array<Index, NumDimensions> in_dims;
      for (Index d = 0; d < NumDimensions; ++d) in_dims[d] = d;
      return TensorPairReducerOp<
        internal::ArgMaxPairReducer<Pair<Index, CoeffReturnType> >,
        const array<Index, NumDimensions>,
        const Derived>(derived(), internal::ArgMaxPairReducer<Pair<Index, CoeffReturnType> >(), -1, in_dims);
    }

    EIGEN_DEVICE_FUNC EIGEN_STRONG_INLINE
    const TensorPairReducerOp<
      internal::ArgMinPairReducer<Pair<Index, CoeffReturnType> >,
      const array<Index, NumDimensions>, const Derived>
    argmin() const {
      array<Index, NumDimensions> in_dims;
      for (Index d = 0; d < NumDimensions; ++d) in_dims[d] = d;
      return TensorPairReducerOp<
        internal::ArgMinPairReducer<Pair<Index, CoeffReturnType> >,
        const array<Index, NumDimensions>,
        const Derived>(derived(), internal::ArgMinPairReducer<Pair<Index, CoeffReturnType> >(), -1, in_dims);
    }

    EIGEN_DEVICE_FUNC EIGEN_STRONG_INLINE
    const TensorPairReducerOp<
      internal::ArgMaxPairReducer<Pair<Index, CoeffReturnType> >,
      const array<Index, 1>, const Derived>
    argmax(const Index return_dim) const {
      array<Index, 1> in_dims;
      in_dims[0] = return_dim;
      return TensorPairReducerOp<
        internal::ArgMaxPairReducer<Pair<Index, CoeffReturnType> >,
        const array<Index, 1>,
        const Derived>(derived(), internal::ArgMaxPairReducer<Pair<Index, CoeffReturnType> >(), return_dim, in_dims);
    }

    EIGEN_DEVICE_FUNC EIGEN_STRONG_INLINE
    const TensorPairReducerOp<
      internal::ArgMinPairReducer<Pair<Index, CoeffReturnType> >,
      const array<Index, 1>, const Derived>
    argmin(const Index return_dim) const {
      array<Index, 1> in_dims;
      in_dims[0] = return_dim;
      return TensorPairReducerOp<
        internal::ArgMinPairReducer<Pair<Index, CoeffReturnType> >,
        const array<Index, 1>,
        const Derived>(derived(), internal::ArgMinPairReducer<Pair<Index, CoeffReturnType> >(), return_dim, in_dims);
    }

    template <typename Reducer, typename Dims> EIGEN_DEVICE_FUNC EIGEN_STRONG_INLINE
    const TensorReductionOp<Reducer, const Dims, const Derived>
    reduce(const Dims& dims, const Reducer& reducer) const {
      return TensorReductionOp<Reducer, const Dims, const Derived>(derived(), dims, reducer);
    }

    template <typename Dims> EIGEN_DEVICE_FUNC EIGEN_STRONG_INLINE
    const TensorTraceOp<const Dims, const Derived>
    trace(const Dims& dims) const {
      return TensorTraceOp<const Dims, const Derived>(derived(), dims);
    }

    const TensorTraceOp<const DimensionList<Index, NumDimensions>, const Derived>
    trace() const {
      DimensionList<Index, NumDimensions> in_dims;
      return TensorTraceOp<const DimensionList<Index, NumDimensions>, const Derived>(derived(), in_dims);
    }

    template <typename Broadcast> EIGEN_DEVICE_FUNC EIGEN_STRONG_INLINE
    const TensorBroadcastingOp<const Broadcast, const Derived>
    broadcast(const Broadcast& bcast) const {
      return TensorBroadcastingOp<const Broadcast, const Derived>(derived(), bcast);
    }

    template <typename Axis, typename OtherDerived> EIGEN_DEVICE_FUNC EIGEN_STRONG_INLINE
    const TensorConcatenationOp<Axis, const Derived, const OtherDerived>
    concatenate(const OtherDerived& other, Axis axis) const {
      return TensorConcatenationOp<Axis, const Derived, const OtherDerived>(derived(), other.derived(), axis);
    }

    template <typename PatchDims> EIGEN_DEVICE_FUNC EIGEN_STRONG_INLINE
    const TensorPatchOp<const PatchDims, const Derived>
    extract_patches(const PatchDims& patch_dims) const {
      return TensorPatchOp<const PatchDims, const Derived>(derived(), patch_dims);
    }

    EIGEN_DEVICE_FUNC EIGEN_STRONG_INLINE
    const TensorImagePatchOp<Dynamic, Dynamic, const Derived>
    extract_image_patches(const Index patch_rows = 1, const Index patch_cols = 1,
                          const Index row_stride = 1, const Index col_stride = 1,
                          const Index in_row_stride = 1, const Index in_col_stride = 1,
                          const PaddingType padding_type = PADDING_SAME, const Scalar padding_value = Scalar(0)) const {
      return TensorImagePatchOp<Dynamic, Dynamic, const Derived>(derived(), patch_rows, patch_cols, row_stride, col_stride,
                                                                 in_row_stride, in_col_stride, 1, 1, padding_type, padding_value);
    }

    EIGEN_DEVICE_FUNC EIGEN_STRONG_INLINE
    const TensorImagePatchOp<Dynamic, Dynamic, const Derived>
    extract_image_patches(const Index patch_rows, const Index patch_cols,
                          const Index row_stride, const Index col_stride,
                          const Index in_row_stride, const Index in_col_stride,
                          const Index row_inflate_stride, const Index col_inflate_stride,
                          const Index padding_top, const Index padding_bottom,
                          const Index padding_left,const Index padding_right,
                          const Scalar padding_value) const {
      return TensorImagePatchOp<Dynamic, Dynamic, const Derived>(derived(), patch_rows, patch_cols, row_stride, col_stride,
                                                                 in_row_stride, in_col_stride, row_inflate_stride, col_inflate_stride,
                                                                 padding_top, padding_bottom, padding_left, padding_right, padding_value);
    }

    EIGEN_DEVICE_FUNC EIGEN_STRONG_INLINE
    const TensorVolumePatchOp<Dynamic, Dynamic, Dynamic, const Derived>
    extract_volume_patches(const Index patch_planes, const Index patch_rows, const Index patch_cols,
                           const Index plane_stride = 1, const Index row_stride = 1, const Index col_stride = 1,
                           const PaddingType padding_type = PADDING_SAME, const Scalar padding_value = Scalar(0)) const {
      return TensorVolumePatchOp<Dynamic, Dynamic, Dynamic, const Derived>(derived(), patch_planes, patch_rows, patch_cols, plane_stride, row_stride, col_stride, 1, 1, 1, 1, 1, 1, padding_type, padding_value);
    }


    EIGEN_DEVICE_FUNC EIGEN_STRONG_INLINE
    const TensorVolumePatchOp<Dynamic, Dynamic, Dynamic, const Derived>
    extract_volume_patches(const Index patch_planes, const Index patch_rows, const Index patch_cols,
                           const Index plane_stride, const Index row_stride, const Index col_stride,
                           const Index plane_inflate_stride, const Index row_inflate_stride, const Index col_inflate_stride,
                           const Index padding_top_z, const Index padding_bottom_z,
                           const Index padding_top, const Index padding_bottom,
                           const Index padding_left, const Index padding_right, const Scalar padding_value = Scalar(0)) const {
      return TensorVolumePatchOp<Dynamic, Dynamic, Dynamic, const Derived>(derived(), patch_planes, patch_rows, patch_cols, plane_stride, row_stride, col_stride, 1, 1, 1, plane_inflate_stride, row_inflate_stride, col_inflate_stride, padding_top_z, padding_bottom_z, padding_top, padding_bottom, padding_left, padding_right, padding_value);
    }

    // Morphing operators.
    EIGEN_DEVICE_FUNC EIGEN_STRONG_INLINE
    const TensorLayoutSwapOp<const Derived>
    swap_layout() const {
      return TensorLayoutSwapOp<const Derived>(derived());
    }
    template <typename NewDimensions> EIGEN_DEVICE_FUNC EIGEN_STRONG_INLINE
    const TensorReshapingOp<const NewDimensions, const Derived>
    reshape(const NewDimensions& newDimensions) const {
      return TensorReshapingOp<const NewDimensions, const Derived>(derived(), newDimensions);
    }
    template <typename StartIndices, typename Sizes> EIGEN_DEVICE_FUNC EIGEN_STRONG_INLINE
    const TensorSlicingOp<const StartIndices, const Sizes, const Derived>
    slice(const StartIndices& startIndices, const Sizes& sizes) const {
      return TensorSlicingOp<const StartIndices, const Sizes, const Derived>(derived(), startIndices, sizes);
    }
    template <typename StartIndices, typename StopIndices, typename Strides> EIGEN_DEVICE_FUNC EIGEN_STRONG_INLINE
    const TensorStridingSlicingOp<const StartIndices, const StopIndices, const Strides, const Derived>
    stridedSlice(const StartIndices& startIndices, const StopIndices& stopIndices, const Strides& strides) const {
      return TensorStridingSlicingOp<const StartIndices, const StopIndices, const Strides,
                                const Derived>(derived(), startIndices, stopIndices, strides);
    }
    template <Index DimId> EIGEN_DEVICE_FUNC EIGEN_STRONG_INLINE
    const TensorChippingOp<DimId, const Derived>
    chip(const Index offset) const {
      return TensorChippingOp<DimId, const Derived>(derived(), offset, DimId);
    }
    EIGEN_DEVICE_FUNC EIGEN_STRONG_INLINE
    const TensorChippingOp<Dynamic, const Derived>
    chip(const Index offset, const Index dim) const {
      return TensorChippingOp<Dynamic, const Derived>(derived(), offset, dim);
    }
    template <typename ReverseDimensions> EIGEN_DEVICE_FUNC EIGEN_STRONG_INLINE
    const TensorReverseOp<const ReverseDimensions, const Derived>
    reverse(const ReverseDimensions& rev) const {
      return TensorReverseOp<const ReverseDimensions, const Derived>(derived(), rev);
    }
    template <typename PaddingDimensions> EIGEN_DEVICE_FUNC EIGEN_STRONG_INLINE
    const TensorPaddingOp<const PaddingDimensions, const Derived>
    pad(const PaddingDimensions& padding) const {
      return TensorPaddingOp<const PaddingDimensions, const Derived>(derived(), padding, internal::scalar_cast_op<int, Scalar>()(0));
    }
    template <typename PaddingDimensions> EIGEN_DEVICE_FUNC EIGEN_STRONG_INLINE
    const TensorPaddingOp<const PaddingDimensions, const Derived>
    pad(const PaddingDimensions& padding, const Scalar padding_value) const {
      return TensorPaddingOp<const PaddingDimensions, const Derived>(derived(), padding, padding_value);
    }
    template <typename Shuffle> EIGEN_DEVICE_FUNC EIGEN_STRONG_INLINE
    const TensorShufflingOp<const Shuffle, const Derived>
    shuffle(const Shuffle& shfl) const {
      return TensorShufflingOp<const Shuffle, const Derived>(derived(), shfl);
    }
    template <typename Strides> EIGEN_DEVICE_FUNC EIGEN_STRONG_INLINE
    const TensorStridingOp<const Strides, const Derived>
    stride(const Strides& strides) const {
      return TensorStridingOp<const Strides, const Derived>(derived(), strides);
    }
    template <typename Strides> EIGEN_DEVICE_FUNC EIGEN_STRONG_INLINE
    const TensorInflationOp<const Strides, const Derived>
    inflate(const Strides& strides) const {
      return TensorInflationOp<const Strides, const Derived>(derived(), strides);
    }

    // Returns a tensor containing index/value pairs
    EIGEN_DEVICE_FUNC EIGEN_STRONG_INLINE
    const TensorIndexPairOp<const Derived>
    index_pairs() const {
      return TensorIndexPairOp<const Derived>(derived());
    }

    // Support for custom unary and binary operations
    template <typename CustomUnaryFunc>
    EIGEN_DEVICE_FUNC EIGEN_STRONG_INLINE
    const TensorCustomUnaryOp<const CustomUnaryFunc, const Derived> customOp(const CustomUnaryFunc& op) const {
      return TensorCustomUnaryOp<const CustomUnaryFunc, const Derived>(derived(), op);
    }
    template <typename OtherDerived, typename CustomBinaryFunc>
    EIGEN_DEVICE_FUNC EIGEN_STRONG_INLINE
    const TensorCustomBinaryOp<const CustomBinaryFunc, const Derived, const OtherDerived> customOp(const OtherDerived& other, const CustomBinaryFunc& op) const {
      return TensorCustomBinaryOp<const CustomBinaryFunc, const Derived, const OtherDerived>(derived(), other, op);
    }

    // Force the evaluation of the expression.
    EIGEN_DEVICE_FUNC EIGEN_STRONG_INLINE
    const TensorForcedEvalOp<const Derived> eval() const {
      return TensorForcedEvalOp<const Derived>(derived());
    }

    // Returns a formatted tensor ready for printing to a stream
    inline const TensorWithFormat<Derived,DerivedTraits::Layout,DerivedTraits::NumDimensions> format(const TensorIOFormat& fmt) const {
      return TensorWithFormat<Derived,DerivedTraits::Layout,DerivedTraits::NumDimensions>(derived(), fmt);
    }

<<<<<<< HEAD
    #ifdef EIGEN_READONLY_TENSORBASE_PLUGIN
    #include EIGEN_READONLY_TENSORBASE_PLUGIN
    #endif

=======
>>>>>>> 252c88ab
  protected:
    template <typename Scalar, int NumIndices, int Options, typename IndexType> friend class Tensor;
    template <typename Scalar, typename Dimensions, int Option, typename IndexTypes> friend class TensorFixedSize;
    // the Eigen:: prefix is required to workaround a compilation issue with nvcc 9.0
    template <typename OtherDerived, int AccessLevel> friend class Eigen::TensorBase;
    EIGEN_DEVICE_FUNC
    EIGEN_STRONG_INLINE const Derived& derived() const { return *static_cast<const Derived*>(this); }
};

template<typename Derived, int AccessLevel = internal::accessors_level<Derived>::value>
class TensorBase : public TensorBase<Derived, ReadOnlyAccessors> {
 public:
    typedef TensorBase<Derived, ReadOnlyAccessors> Base;
    typedef internal::traits<Derived> DerivedTraits;
    typedef typename DerivedTraits::Scalar Scalar;
    typedef typename DerivedTraits::Index Index;
    typedef Scalar CoeffReturnType;
    static const int NumDimensions = DerivedTraits::NumDimensions;

    template <typename Scalar, int NumIndices, int Options, typename IndexType> friend class Tensor;
    template <typename Scalar, typename Dimensions, int Option, typename IndexTypes> friend class TensorFixedSize;
    // the Eigen:: prefix is required to workaround a compilation issue with nvcc 9.0
    template <typename OtherDerived, int OtherAccessLevel> friend class Eigen::TensorBase;

    EIGEN_DEVICE_FUNC
    EIGEN_STRONG_INLINE Derived& setZero() {
      return setConstant(Scalar(0));
    }
    EIGEN_DEVICE_FUNC
    EIGEN_STRONG_INLINE Derived& setConstant(const Scalar& val) {
      return derived() = this->constant(val);
    }
    EIGEN_DEVICE_FUNC
    EIGEN_STRONG_INLINE Derived& setRandom() {
      return derived() = this->random();
    }
    template <typename RandomGenerator> EIGEN_DEVICE_FUNC
    EIGEN_STRONG_INLINE Derived& setRandom() {
      return derived() = this->template random<RandomGenerator>();
    }

#if EIGEN_HAS_VARIADIC_TEMPLATES
    EIGEN_DEVICE_FUNC
    EIGEN_STRONG_INLINE Derived& setValues(
        const typename internal::Initializer<Derived, NumDimensions>::InitList& vals) {
      TensorEvaluator<Derived, DefaultDevice> eval(derived(), DefaultDevice());
      internal::initialize_tensor<Derived, NumDimensions>(eval, vals);
      return derived();
    }
#endif  // EIGEN_HAS_VARIADIC_TEMPLATES

    template<typename OtherDerived> EIGEN_DEVICE_FUNC EIGEN_STRONG_INLINE
    Derived& operator+=(const OtherDerived& other) {
      return derived() = derived() + other.derived();
    }
    template<typename OtherDerived> EIGEN_DEVICE_FUNC EIGEN_STRONG_INLINE
    Derived& operator-=(const OtherDerived& other) {
      return derived() = derived() - other.derived();
    }
    template<typename OtherDerived> EIGEN_DEVICE_FUNC EIGEN_STRONG_INLINE
    Derived& operator*=(const OtherDerived& other) {
      return derived() = derived() * other.derived();
    }
    template<typename OtherDerived> EIGEN_DEVICE_FUNC EIGEN_STRONG_INLINE
    Derived& operator/=(const OtherDerived& other) {
      return derived() = derived() / other.derived();
    }

    EIGEN_DEVICE_FUNC EIGEN_STRONG_INLINE
    const TensorLayoutSwapOp<const Derived>
    swap_layout() const {
      return TensorLayoutSwapOp<const Derived>(derived());
    }
    EIGEN_DEVICE_FUNC EIGEN_STRONG_INLINE
    TensorLayoutSwapOp<Derived>
    swap_layout() {
      return TensorLayoutSwapOp<Derived>(derived());
    }

    template <typename Axis, typename OtherDerived> EIGEN_DEVICE_FUNC EIGEN_STRONG_INLINE
    const TensorConcatenationOp<const Axis, const Derived, const OtherDerived>
    concatenate(const OtherDerived& other, const Axis& axis) const {
      return TensorConcatenationOp<const Axis, const Derived, const OtherDerived>(derived(), other, axis);
    }
    template <typename Axis, typename OtherDerived> EIGEN_DEVICE_FUNC EIGEN_STRONG_INLINE
    TensorConcatenationOp<const Axis, Derived, OtherDerived>
    concatenate(const OtherDerived& other, const Axis& axis) {
      return TensorConcatenationOp<const Axis, Derived, OtherDerived>(derived(), other, axis);
    }

    template <typename NewDimensions> EIGEN_DEVICE_FUNC EIGEN_STRONG_INLINE
    const TensorReshapingOp<const NewDimensions, const Derived>
    reshape(const NewDimensions& newDimensions) const {
      return TensorReshapingOp<const NewDimensions, const Derived>(derived(), newDimensions);
    }
    template <typename NewDimensions> EIGEN_DEVICE_FUNC EIGEN_STRONG_INLINE
    TensorReshapingOp<const NewDimensions, Derived>
    reshape(const NewDimensions& newDimensions) {
      return TensorReshapingOp<const NewDimensions, Derived>(derived(), newDimensions);
    }

    template <typename StartIndices, typename Sizes> EIGEN_DEVICE_FUNC EIGEN_STRONG_INLINE
    const TensorSlicingOp<const StartIndices, const Sizes, const Derived>
    slice(const StartIndices& startIndices, const Sizes& sizes) const {
      return TensorSlicingOp<const StartIndices, const Sizes, const Derived>(derived(), startIndices, sizes);
    }
    template <typename StartIndices, typename Sizes> EIGEN_DEVICE_FUNC EIGEN_STRONG_INLINE
    TensorSlicingOp<const StartIndices, const Sizes, Derived>
    slice(const StartIndices& startIndices, const Sizes& sizes) {
      return TensorSlicingOp<const StartIndices, const Sizes, Derived>(derived(), startIndices, sizes);
    }

    template <typename StartIndices, typename StopIndices, typename Strides> EIGEN_DEVICE_FUNC EIGEN_STRONG_INLINE
    const TensorStridingSlicingOp<const StartIndices, const StopIndices, const Strides, const Derived>
    stridedSlice(const StartIndices& startIndices, const StopIndices& stopIndices, const Strides& strides) const {
      return TensorStridingSlicingOp<const StartIndices, const StopIndices, const Strides,
                                const Derived>(derived(), startIndices, stopIndices, strides);
    }
    template <typename StartIndices, typename StopIndices, typename Strides> EIGEN_DEVICE_FUNC EIGEN_STRONG_INLINE
    TensorStridingSlicingOp<const StartIndices, const StopIndices, const Strides, Derived>
    stridedSlice(const StartIndices& startIndices, const StopIndices& stopIndices, const Strides& strides) {
      return TensorStridingSlicingOp<const StartIndices, const StopIndices, const Strides,
                                Derived>(derived(), startIndices, stopIndices, strides);
    }

    template <DenseIndex DimId> EIGEN_DEVICE_FUNC EIGEN_STRONG_INLINE
    const TensorChippingOp<DimId, const Derived>
    chip(const Index offset) const {
      return TensorChippingOp<DimId, const Derived>(derived(), offset, DimId);
    }
    template <Index DimId> EIGEN_DEVICE_FUNC EIGEN_STRONG_INLINE
    TensorChippingOp<DimId, Derived>
    chip(const Index offset) {
      return TensorChippingOp<DimId, Derived>(derived(), offset, DimId);
    }

    EIGEN_DEVICE_FUNC EIGEN_STRONG_INLINE
    const TensorChippingOp<Dynamic, const Derived>
    chip(const Index offset, const Index dim) const {
      return TensorChippingOp<Dynamic, const Derived>(derived(), offset, dim);
    }
    EIGEN_DEVICE_FUNC EIGEN_STRONG_INLINE
    TensorChippingOp<Dynamic, Derived>
    chip(const Index offset, const Index dim) {
      return TensorChippingOp<Dynamic, Derived>(derived(), offset, dim);
    }

    template <typename ReverseDimensions> EIGEN_DEVICE_FUNC EIGEN_STRONG_INLINE
    const TensorReverseOp<const ReverseDimensions, const Derived>
    reverse(const ReverseDimensions& rev) const {
      return TensorReverseOp<const ReverseDimensions, const Derived>(derived(), rev);
    }
    template <typename ReverseDimensions> EIGEN_DEVICE_FUNC EIGEN_STRONG_INLINE
    TensorReverseOp<const ReverseDimensions, Derived>
    reverse(const ReverseDimensions& rev) {
      return TensorReverseOp<const ReverseDimensions, Derived>(derived(), rev);
    }

    template <typename Shuffle> EIGEN_DEVICE_FUNC EIGEN_STRONG_INLINE
    const TensorShufflingOp<const Shuffle, const Derived>
    shuffle(const Shuffle& shfl) const {
      return TensorShufflingOp<const Shuffle, const Derived>(derived(), shfl);
    }
    template <typename Shuffle> EIGEN_DEVICE_FUNC EIGEN_STRONG_INLINE
    TensorShufflingOp<const Shuffle, Derived>
    shuffle(const Shuffle& shfl) {
      return TensorShufflingOp<const Shuffle, Derived>(derived(), shfl);
    }

    template <typename Strides> EIGEN_DEVICE_FUNC EIGEN_STRONG_INLINE
    const TensorStridingOp<const Strides, const Derived>
    stride(const Strides& strides) const {
      return TensorStridingOp<const Strides, const Derived>(derived(), strides);
    }
    template <typename Strides> EIGEN_DEVICE_FUNC EIGEN_STRONG_INLINE
    TensorStridingOp<const Strides, Derived>
    stride(const Strides& strides) {
      return TensorStridingOp<const Strides, Derived>(derived(), strides);
    }

    // Select the device on which to evaluate the expression.
    template <typename DeviceType>
    TensorDevice<Derived, DeviceType> device(const DeviceType& dev) {
      return TensorDevice<Derived, DeviceType>(dev, derived());
    }

    // Select the async device on which to evaluate the expression.
    template <typename DeviceType, typename DoneCallback>
    TensorAsyncDevice<Derived, DeviceType, DoneCallback> device(const DeviceType& dev, DoneCallback done) {
      return TensorAsyncDevice<Derived, DeviceType, DoneCallback>(dev, derived(), std::move(done));
    }

    #ifdef EIGEN_TENSORBASE_PLUGIN
    #include EIGEN_TENSORBASE_PLUGIN
    #endif

 protected:
    EIGEN_DEFAULT_EMPTY_CONSTRUCTOR_AND_DESTRUCTOR(TensorBase)
    EIGEN_DEFAULT_COPY_CONSTRUCTOR(TensorBase)

    template<typename OtherDerived> EIGEN_DEVICE_FUNC
    EIGEN_STRONG_INLINE Derived& operator=(const OtherDerived& other)
    {
      typedef TensorAssignOp<Derived, const OtherDerived> Assign;
      Assign assign(derived(), other.derived());
      internal::TensorExecutor<const Assign, DefaultDevice>::run(assign, DefaultDevice());
      return derived();
    }

    EIGEN_DEVICE_FUNC
    EIGEN_STRONG_INLINE Derived& derived() { return *static_cast<Derived*>(this); }
    EIGEN_DEVICE_FUNC
    EIGEN_STRONG_INLINE const Derived& derived() const { return *static_cast<const Derived*>(this); }
};
#endif // EIGEN_PARSED_BY_DOXYGEN
} // end namespace Eigen

#endif // EIGEN_CXX11_TENSOR_TENSOR_BASE_H<|MERGE_RESOLUTION|>--- conflicted
+++ resolved
@@ -965,13 +965,9 @@
       return TensorWithFormat<Derived,DerivedTraits::Layout,DerivedTraits::NumDimensions>(derived(), fmt);
     }
 
-<<<<<<< HEAD
     #ifdef EIGEN_READONLY_TENSORBASE_PLUGIN
     #include EIGEN_READONLY_TENSORBASE_PLUGIN
     #endif
-
-=======
->>>>>>> 252c88ab
   protected:
     template <typename Scalar, int NumIndices, int Options, typename IndexType> friend class Tensor;
     template <typename Scalar, typename Dimensions, int Option, typename IndexTypes> friend class TensorFixedSize;
